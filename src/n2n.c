--- conflicted
+++ resolved
@@ -22,16 +22,13 @@
 
 #include <assert.h>
 
-<<<<<<< HEAD
+
 #define PURGE_REGISTRATION_FREQUENCY   30
 #define REGISTRATION_TIMEOUT           60
 
 #define TIME_STAMP_FRAME	0x0000001000000000LL /* clocks of different computers are allowed +/- 16 seconds to be off */
 #define TIME_STAMP_JITTER	0x0000000027100000LL /* we allow a packet to arrive 160 ms (== 0x27100 us) before another 
                                                       * set to 0x0000000000000000LL if increasing (or equal) time stamps allowed only */
-
-=======
->>>>>>> 1284e566
 static const uint8_t broadcast_addr[6] = { 0xFF, 0xFF, 0xFF, 0xFF, 0xFF, 0xFF };
 static const uint8_t multicast_addr[6] = { 0x01, 0x00, 0x5E, 0x00, 0x00, 0x00 }; /* First 3 bytes are meaningful */
 static const uint8_t ipv6_multicast_addr[6] = { 0x33, 0x33, 0x00, 0x00, 0x00, 0x00 }; /* First 2 bytes are meaningful */

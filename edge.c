/**
 * (C) 2007-18 - ntop.org and contributors
 *
 * This program is free software; you can redistribute it and/or modify
 * it under the terms of the GNU General Public License as published by
 * the Free Software Foundation; either version 3 of the License, or
 * (at your option) any later version.
 *
 * This program is distributed in the hope that it will be useful,
 * but WITHOUT ANY WARRANTY; without even the implied warranty of
 * MERCHANTABILITY or FITNESS FOR A PARTICULAR PURPOSE.  See the
 * GNU General Public License for more details.
 *
 * You should have received a copy of the GNU General Public License
 * along with this program; if not see see <http://www.gnu.org/licenses/>
 *
 */

#include "n2n.h"
#ifdef WIN32
#include <sys/stat.h>
#else
#include <pwd.h>
#endif

#define N2N_NETMASK_STR_SIZE    16 /* dotted decimal 12 numbers + 3 dots */
#define N2N_MACNAMSIZ           18 /* AA:BB:CC:DD:EE:FF + NULL*/
#define N2N_IF_MODE_SIZE        16 /* static | dhcp */

/* *************************************************** */

/** maximum length of command line arguments */
#define MAX_CMDLINE_BUFFER_LENGTH    4096

/** maximum length of a line in the configuration file */
#define MAX_CONFFILE_LINE_LENGTH     1024

/* ***************************************************** */

typedef struct n2n_priv_config {
  char                tuntap_dev_name[N2N_IFNAMSIZ];
  char                ip_mode[N2N_IF_MODE_SIZE];
  char                ip_addr[N2N_NETMASK_STR_SIZE];
  char                netmask[N2N_NETMASK_STR_SIZE];
  char                device_mac[N2N_MACNAMSIZ];
  int                 mtu;
  uint8_t             got_s;
  uint8_t             daemon;
#ifndef WIN32
  uid_t               userid;
  gid_t               groupid;
#endif
} n2n_priv_config_t;

/* ***************************************************** */

/** Find the address and IP mode for the tuntap device.
 *
 *  s is one of these forms:
 *
 *  <host> := <hostname> | A.B.C.D
 *
 *  <host> | static:<host> | dhcp:<host>
 *
 *  If the mode is present (colon required) then fill ip_mode with that value
 *  otherwise do not change ip_mode. Fill ip_mode with everything after the
 *  colon if it is present; or s if colon is not present.
 *
 *  ip_add and ip_mode are NULL terminated if modified.
 *
 *  return 0 on success and -1 on error
 */
static int scan_address(char * ip_addr, size_t addr_size,
			char * ip_mode, size_t mode_size,
			const char * s) {
  int retval = -1;
  char * p;

  if((NULL == s) || (NULL == ip_addr))
    {
      return -1;
    }

  memset(ip_addr, 0, addr_size);

  p = strpbrk(s, ":");

  if(p)
    {
      /* colon is present */
      if(ip_mode)
        {
	  size_t end=0;

	  memset(ip_mode, 0, mode_size);
	  end = MIN(p-s, (ssize_t)(mode_size-1)); /* ensure NULL term */
	  strncpy(ip_mode, s, end);
	  strncpy(ip_addr, p+1, addr_size-1); /* ensure NULL term */
	  retval = 0;
        }
    }
  else
    {
      /* colon is not present */
      strncpy(ip_addr, s, addr_size-1);
      ip_addr[addr_size-1] = '\0';
    }

  return retval;
}

/* *************************************************** */

static void help() {
  print_n2n_version();

  printf("edge <config file> (see edge.conf)\n"
	 "or\n"
	 );
  printf("edge "
#if defined(N2N_CAN_NAME_IFACE)
	 "-d <tun device> "
#endif /* #if defined(N2N_CAN_NAME_IFACE) */
	 "-a [static:|dhcp:]<tun IP address> "
	 "-c <community> "
	 "[-k <encrypt key>]\n"
	 "    "
	 "[-s <netmask>] "
#ifndef WIN32
	 "[-u <uid> -g <gid>]"
#endif /* #ifndef WIN32 */

#ifndef WIN32
	 "[-f]"
#endif /* #ifndef WIN32 */
#ifdef __linux__
	 "[-T <tos>]"
#endif
	 "[-m <MAC address>] "
	 "-l <supernode host:port>\n"
	 "    "
	 "[-p <local port>] [-M <mtu>] "
#ifndef __APPLE__
	 "[-D] "
#endif
	 "[-r] [-E] [-v] [-i <reg_interval>] [-L <reg_ttl>] [-t <mgmt port>] [-A[<cipher>]] [-h]\n\n");

#if defined(N2N_CAN_NAME_IFACE)
  printf("-d <tun device>          | tun device name\n");
#endif

  printf("-a <mode:address>        | Set interface address. For DHCP use '-r -a dhcp:0.0.0.0'\n");
  printf("-c <community>           | n2n community name the edge belongs to.\n");
  printf("-k <encrypt key>         | Encryption key (ASCII) - also N2N_KEY=<encrypt key>.\n");
  printf("-s <netmask>             | Edge interface netmask in dotted decimal notation (255.255.255.0).\n");
  printf("-l <supernode host:port> | Supernode IP:port\n");
  printf("-i <reg_interval>        | Registration interval, for NAT hole punching (default 20 seconds)\n");
  printf("-L <reg_ttl>             | TTL for registration packet when UDP NAT hole punching through supernode (default 0 for not set )\n");
  printf("-p <local port>          | Fixed local UDP port.\n");
#ifndef WIN32
  printf("-u <UID>                 | User ID (numeric) to use when privileges are dropped.\n");
  printf("-g <GID>                 | Group ID (numeric) to use when privileges are dropped.\n");
#endif /* ifndef WIN32 */
#ifndef WIN32
  printf("-f                       | Do not fork and run as a daemon; rather run in foreground.\n");
#endif /* #ifndef WIN32 */
  printf("-m <MAC address>         | Fix MAC address for the TAP interface (otherwise it may be random)\n"
         "                         | eg. -m 01:02:03:04:05:06\n");
  printf("-M <mtu>                 | Specify n2n MTU of edge interface (default %d).\n", DEFAULT_MTU);
#ifndef __APPLE__
  printf("-D                       | Enable PMTU discovery. PMTU discovery can reduce fragmentation but\n"
         "                         | causes connections stall when not properly supported.\n");
#endif
  printf("-r                       | Enable packet forwarding through n2n community.\n");
  printf("-A1                      | Disable payload encryption. Do not use with -k.\n");
  printf("-A2                      | Use Twofish  for payload encryption (default). Requires a key.\n");
#ifdef N2N_HAVE_AES
  printf("-A3 or -A (deprecated)   | Use AES-CBC  for payload encryption. Requires a key.\n");
#endif
#ifdef HAVE_OPENSSL_1_1
  printf("-A4                      | Use ChaCha20 for payload encryption. Requires a key.\n");
#endif
  printf("-z                       | Enable lzo1x compression for outgoing data packets\n");
  printf("                         | (default=disabled).\n");
  printf("-E                       | Accept multicast MAC addresses (default=drop).\n");
  printf("-S                       | Do not connect P2P. Always use the supernode.\n");
#ifdef __linux__
  printf("-T <tos>                 | TOS for packets (e.g. 0x48 for SSH like priority)\n");
#endif
  printf("-v                       | Make more verbose. Repeat as required.\n");
  printf("-t <port>                | Management UDP Port (for multiple edges on a machine).\n");

  printf("\nEnvironment variables:\n");
  printf("  N2N_KEY                | Encryption key (ASCII). Not with -k.\n");

#ifdef WIN32
  printf("\nAvailable TAP adapters:\n");
  win_print_available_adapters();
#endif

  exit(0);
}

/* *************************************************** */

static int setOption(int optkey, char *optargument, n2n_priv_config_t *ec, n2n_edge_conf_t *conf) {
  /* traceEvent(TRACE_NORMAL, "Option %c = %s", optkey, optargument ? optargument : ""); */

  switch(optkey) {
  case 'a': /* IP address and mode of TUNTAP interface */
    {
      scan_address(ec->ip_addr, N2N_NETMASK_STR_SIZE,
		   ec->ip_mode, N2N_IF_MODE_SIZE,
		   optargument);
      break;
    }

  case 'c': /* community as a string */
    {
      memset(conf->community_name, 0, N2N_COMMUNITY_SIZE);
      strncpy((char *)conf->community_name, optargument, N2N_COMMUNITY_SIZE);
      conf->community_name[N2N_COMMUNITY_SIZE-1] = '\0';
      break;
    }

  case 'E': /* multicast ethernet addresses accepted. */
    {
      conf->drop_multicast=0;
      traceEvent(TRACE_DEBUG, "Enabling ethernet multicast traffic");
      break;
    }

#ifndef WIN32
  case 'u': /* unprivileged uid */
    {
      ec->userid = atoi(optargument);
      break;
    }

  case 'g': /* unprivileged uid */
    {
      ec->groupid = atoi(optargument);
      break;
    }
#endif

#ifndef WIN32
  case 'f' : /* do not fork as daemon */
    {
      ec->daemon=0;
      break;
    }
#endif /* #ifndef WIN32 */

  case 'm' : /* TUNTAP MAC address */
    {
      strncpy(ec->device_mac,optargument,N2N_MACNAMSIZ);
      ec->device_mac[N2N_MACNAMSIZ-1] = '\0';
      break;
    }

  case 'M' : /* TUNTAP MTU */
    {
      ec->mtu = atoi(optargument);
      break;
    }

#ifndef __APPLE__
  case 'D' : /* enable PMTU discovery */
    {
      conf->disable_pmtu_discovery = 0;
      break;
    }
#endif

  case 'k': /* encrypt key */
    {
      if(conf->encrypt_key) free(conf->encrypt_key);
      if(conf->transop_id == N2N_TRANSFORM_ID_NULL)
        conf->transop_id = N2N_TRANSFORM_ID_TWOFISH;
      conf->encrypt_key = strdup(optargument);
      traceEvent(TRACE_DEBUG, "encrypt_key = '%s'\n", conf->encrypt_key);
      break;
    }

  case 'r': /* enable packet routing across n2n endpoints */
    {
      conf->allow_routing = 1;
      break;
    }

  case 'A':
    {
      int cipher = N2N_TRANSFORM_ID_AESCBC; // default, if '-A' only
      if (optargument) {
        cipher = atoi(optargument);
      } else {
        traceEvent(TRACE_NORMAL, "the use of the solitary -A switch is deprecated and might not be supported in future versions. "
                                 "please use -A3 instead to choose a the AES-CBC cipher for payload encryption.");
      }
      /* even though 'cipher' and 'conf->transop_id' share the same encoding scheme,
       * a switch-statement under conditional compilation is used to sort out the
       * unsupported ciphers */
      switch (cipher) {
      case 1:
	{
	  conf->transop_id = N2N_TRANSFORM_ID_NULL;
	  break;
	}
      case 2:
	{
	  conf->transop_id = N2N_TRANSFORM_ID_TWOFISH;
	  break;
	}
#ifdef N2N_HAVE_AES
      case 3:
	{
	  conf->transop_id = N2N_TRANSFORM_ID_AESCBC;
	  break;
	}
#endif
#ifdef HAVE_OPENSSL_1_1
      case 4:
	{
	  conf->transop_id = N2N_TRANSFORM_ID_CHACHA20;
	  break;
	}
#endif
      default:
	{
 	  conf->transop_id = N2N_TRANSFORM_ID_INVAL;
          traceEvent(TRACE_NORMAL, "the %s cipher given by -A_ option is not supported in this version.", transop_str(cipher));
	  exit(1);
	}
      }
      break;
    }

  case 'z':
    {
      conf->compression = N2N_COMPRESSION_ID_LZO;
      break;
    }

  case 'l': /* supernode-list */
    if(optargument) {
      if(edge_conf_add_supernode(conf, optargument) != 0) {
        traceEvent(TRACE_WARNING, "Too many supernodes!");
        exit(1);
      }
      break;
    }

  case 'i': /* supernode registration interval */
    conf->register_interval = atoi(optargument);
    break;

  case 'L': /* supernode registration interval */
    conf->register_ttl = atoi(optarg);
    break;

#if defined(N2N_CAN_NAME_IFACE)
  case 'd': /* TUNTAP name */
    {
      strncpy(ec->tuntap_dev_name, optargument, N2N_IFNAMSIZ);
      ec->tuntap_dev_name[N2N_IFNAMSIZ-1] = '\0';
      break;
    }
#endif

  case 'p':
    {
      conf->local_port = atoi(optargument);
      break;
    }

  case 't':
    {
      conf->mgmt_port = atoi(optargument);
      break;
    }

#ifdef __linux__
  case 'T':
    {
      if((optargument[0] == '0') && (optargument[1] == 'x'))
        conf->tos = strtol(&optargument[2], NULL, 16);
      else
        conf->tos = atoi(optargument);

      break;
    }
#endif

  case 's': /* Subnet Mask */
    {
      if(0 != ec->got_s) {
        traceEvent(TRACE_WARNING, "Multiple subnet masks supplied");
      }
      strncpy(ec->netmask, optargument, N2N_NETMASK_STR_SIZE);
      ec->netmask[N2N_NETMASK_STR_SIZE - 1] = '\0';
      ec->got_s = 1;
      break;
    }

  case 'S':
    {
      conf->allow_p2p = 0;
      break;
    }

  case 'h': /* help */
    {
      help();
      break;
    }

  case 'v': /* verbose */
    setTraceLevel(getTraceLevel() + 1);
    break;

  default:
    {
      traceEvent(TRACE_WARNING, "Unknown option -%c: Ignored", (char)optkey);
      return(-1);
    }
  }

  return(0);
}

/* *********************************************** */

static const struct option long_options[] = {
  { "community",       required_argument, NULL, 'c' },
  { "supernode-list",  required_argument, NULL, 'l' },
  { "tun-device",      required_argument, NULL, 'd' },
  { "euid",            required_argument, NULL, 'u' },
  { "egid",            required_argument, NULL, 'g' },
  { "help"   ,         no_argument,       NULL, 'h' },
  { "verbose",         no_argument,       NULL, 'v' },
  { NULL,              0,                 NULL,  0  }
};

/* *************************************************** */

/* read command line options */
static int loadFromCLI(int argc, char *argv[], n2n_edge_conf_t *conf, n2n_priv_config_t *ec) {
  u_char c;

  while((c = getopt_long(argc, argv,
			 "k:a:bc:Eu:g:m:M:s:d:l:p:fvhrt:i:SDL:z"
<<<<<<< HEAD
			 "A::"
=======
#ifdef N2N_HAVE_AES
			 "A"
#endif
>>>>>>> 7d5aa1f7
#ifdef __linux__
			 "T:"
#endif
			 ,
			 long_options, NULL)) != '?') {
    if(c == 255) break;
    setOption(c, optarg, ec, conf);
  }

  return 0;
}

/* *************************************************** */

static char *trim(char *s) {
  char *end;

  while(isspace(s[0]) || (s[0] == '"') || (s[0] == '\'')) s++;
  if(s[0] == 0) return s;

  end = &s[strlen(s) - 1];
  while(end > s
	&& (isspace(end[0])|| (end[0] == '"') || (end[0] == '\'')))
    end--;
  end[1] = 0;

  return s;
}

/* *************************************************** */

/* parse the configuration file */
static int loadFromFile(const char *path, n2n_edge_conf_t *conf, n2n_priv_config_t *ec) {
  char buffer[4096], *line, *key, *value;
  u_int line_len, opt_name_len;
  FILE *fd;
  const struct option *opt;

  fd = fopen(path, "r");

  if(fd == NULL) {
    traceEvent(TRACE_WARNING, "Config file %s not found", path);
    return -1;
  }

  while((line = fgets(buffer, sizeof(buffer), fd)) != NULL) {
    line = trim(line);
    value = NULL;

    if((line_len = strlen(line)) < 2 || line[0] == '#')
      continue;

    if(!strncmp(line, "--", 2)) { /* long opt */
      key = &line[2], line_len -= 2;

      opt = long_options;
      while(opt->name != NULL) {
	opt_name_len = strlen(opt->name);

	if(!strncmp(key, opt->name, opt_name_len)
	   && (line_len <= opt_name_len
	       || key[opt_name_len] == '\0'
	       || key[opt_name_len] == ' '
	       || key[opt_name_len] == '=')) {
	  if(line_len > opt_name_len)	  key[opt_name_len] = '\0';
	  if(line_len > opt_name_len + 1) value = trim(&key[opt_name_len + 1]);

	  // traceEvent(TRACE_NORMAL, "long key: %s value: %s", key, value);
	  setOption(opt->val, value, ec, conf);
	  break;
	}

	opt++;
      }
    } else if(line[0] == '-') { /* short opt */
      key = &line[1], line_len--;
      if(line_len > 1) key[1] = '\0';
      if(line_len > 2) value = trim(&key[2]);

      // traceEvent(TRACE_NORMAL, "key: %c value: %s", key[0], value);
      setOption(key[0], value, ec, conf);
    } else {
      traceEvent(TRACE_WARNING, "Skipping unrecognized line: %s", line);
      continue;
    }
  }

  fclose(fd);

  return 0;
}

/* ************************************** */

#if defined(DUMMY_ID_00001) /* Disabled waiting for config option to enable it */

static char gratuitous_arp[] = {
  0xFF, 0xFF, 0xFF, 0xFF, 0xFF, 0xFF, /* Dest mac */
  0x00, 0x00, 0x00, 0x00, 0x00, 0x00, /* Src mac */
  0x08, 0x06, /* ARP */
  0x00, 0x01, /* Ethernet */
  0x08, 0x00, /* IP */
  0x06, /* Hw Size */
  0x04, /* Protocol Size */
  0x00, 0x01, /* ARP Request */
  0x00, 0x00, 0x00, 0x00, 0x00, 0x00, /* Src mac */
  0x00, 0x00, 0x00, 0x00, /* Src IP */
  0x00, 0x00, 0x00, 0x00, 0x00, 0x00, /* Target mac */
  0x00, 0x00, 0x00, 0x00 /* Target IP */
};

/* ************************************** */

/** Build a gratuitous ARP packet for a /24 layer 3 (IP) network. */
static int build_gratuitous_arp(char *buffer, uint16_t buffer_len) {
  if(buffer_len < sizeof(gratuitous_arp)) return(-1);

  memcpy(buffer, gratuitous_arp, sizeof(gratuitous_arp));
  memcpy(&buffer[6], device.mac_addr, 6);
  memcpy(&buffer[22], device.mac_addr, 6);
  memcpy(&buffer[28], &device.ip_addr, 4);

  /* REVISIT: BbMaj7 - use a real netmask here. This is valid only by accident
   * for /24 IPv4 networks. */
  buffer[31] = 0xFF; /* Use a faked broadcast address */
  memcpy(&buffer[38], &device.ip_addr, 4);
  return(sizeof(gratuitous_arp));
}

/* ************************************** */

/** Called from update_supernode_reg to periodically send gratuitous ARP
 *  broadcasts. */
static void send_grat_arps(n2n_edge_t * eee,) {
  char buffer[48];
  size_t len;

  traceEvent(TRACE_NORMAL, "Sending gratuitous ARP...");
  len = build_gratuitous_arp(buffer, sizeof(buffer));
  send_packet2net(eee, buffer, len);
  send_packet2net(eee, buffer, len); /* Two is better than one :-) */
}

#endif /* #if defined(DUMMY_ID_00001) */

/* ************************************** */

static void daemonize() {
#ifndef WIN32
  int childpid;

  traceEvent(TRACE_NORMAL, "Parent process is exiting (this is normal)");

  signal(SIGPIPE, SIG_IGN);
  signal(SIGHUP,  SIG_IGN);
  signal(SIGCHLD, SIG_IGN);
  signal(SIGQUIT, SIG_IGN);

  if((childpid = fork()) < 0)
    traceEvent(TRACE_ERROR, "Occurred while daemonizing (errno=%d)",
	       errno);
  else {
    if(!childpid) { /* child */
      int rc;

      //traceEvent(TRACE_NORMAL, "Bye bye: I'm becoming a daemon...");
      rc = chdir("/");
      if(rc != 0)
	traceEvent(TRACE_ERROR, "Error while moving to / directory");

      setsid();  /* detach from the terminal */

      fclose(stdin);
      fclose(stdout);
      /* fclose(stderr); */

      /*
       * clear any inherited file mode creation mask
       */
      //umask(0);

      /*
       * Use line buffered stdout
       */
      /* setlinebuf (stdout); */
      setvbuf(stdout, (char *)NULL, _IOLBF, 0);
    } else /* father */
      exit(0);
  }
#endif
}

/* *************************************************** */

static int keep_on_running;

#ifdef __linux__
#ifdef WIN32
BOOL WINAPI term_handler(DWORD sig)
#else
static void term_handler(int sig)
#endif
{
  static int called = 0;

  if(called) {
    traceEvent(TRACE_NORMAL, "Ok I am leaving now");
    _exit(0);
  } else {
    traceEvent(TRACE_NORMAL, "Shutting down...");
    called = 1;
  }

  keep_on_running = 0;
#ifdef WIN32
  return(TRUE);
#endif
}
#endif

/* *************************************************** */

/** Entry point to program from kernel. */
int main(int argc, char* argv[]) {
  int rc;
  tuntap_dev tuntap;    /* a tuntap device */
  n2n_edge_t *eee;      /* single instance for this program */
  n2n_edge_conf_t conf; /* generic N2N edge config */
  n2n_priv_config_t ec; /* config used for standalone program execution */
#ifndef WIN32
  struct passwd *pw = NULL;
#endif

  /* Defaults */
  edge_init_conf_defaults(&conf);
  memset(&ec, 0, sizeof(ec));
  ec.mtu = DEFAULT_MTU;
  ec.daemon = 1;    /* By default run in daemon mode. */

#ifndef WIN32
  if(((pw = getpwnam("n2n")) != NULL) ||
     ((pw = getpwnam("nobody")) != NULL)) {
    ec.userid = pw->pw_uid;
    ec.groupid = pw->pw_gid;
  }
#endif

#ifdef WIN32
  ec.tuntap_dev_name[0] = '\0';
#else
  snprintf(ec.tuntap_dev_name, sizeof(ec.tuntap_dev_name), "edge0");
#endif
  snprintf(ec.ip_mode, sizeof(ec.ip_mode), "static");
  snprintf(ec.netmask, sizeof(ec.netmask), "255.255.255.0");

  if((argc >= 2) && (argv[1][0] != '-')) {
    rc = loadFromFile(argv[1], &conf, &ec);
    if(argc > 2)
      rc = loadFromCLI(argc, argv, &conf, &ec);
  } else if(argc > 1)
    rc = loadFromCLI(argc, argv, &conf, &ec);
  else
#ifdef WIN32
    /* Load from current directory */
    rc = loadFromFile("edge.conf", &conf, &ec);
#else
    rc = -1;
#endif

  if(rc < 0)
    help();

  if(edge_verify_conf(&conf) != 0)
    help();

  traceEvent(TRACE_NORMAL, "Starting n2n edge %s %s", PACKAGE_VERSION, PACKAGE_BUILDDATE);

#if defined(HAVE_OPENSSL_1_1)
  traceEvent(TRACE_NORMAL, "Using %s", OpenSSL_version(0));
#endif
  traceEvent(TRACE_NORMAL, "Using %s cipher.", transop_str(conf.transop_id));

  /* Random seed */
  srand(time(NULL));

  if(0 == strcmp("dhcp", ec.ip_mode)) {
    traceEvent(TRACE_NORMAL, "Dynamic IP address assignment enabled.");

    conf.dyn_ip_mode = 1;
  } else
    traceEvent(TRACE_NORMAL, "ip_mode='%s'", ec.ip_mode);

  if(!(
#ifdef __linux__
       (ec.tuntap_dev_name[0] != 0) &&
#endif
       (ec.ip_addr[0] != 0)
       ))
    help();

#ifndef WIN32
  /* If running suid root then we need to setuid before using the force. */
  if(setuid(0) != 0)
    traceEvent(TRACE_ERROR, "Unable to become root [%u/%s]", errno, strerror(errno)); 
  /* setgid(0); */
#endif

  if(tuntap_open(&tuntap, ec.tuntap_dev_name, ec.ip_mode, ec.ip_addr, ec.netmask, ec.device_mac, ec.mtu) < 0)
    return(-1);

  if(conf.encrypt_key && !strcmp((char*)conf.community_name, conf.encrypt_key))
    traceEvent(TRACE_WARNING, "Community and encryption key must differ, otherwise security will be compromised");

  if((eee = edge_init(&tuntap, &conf, &rc)) == NULL) {
    traceEvent(TRACE_ERROR, "Failed in edge_init");
    exit(1);
  }

#ifndef WIN32
  if(ec.daemon) {
    setUseSyslog(1); /* traceEvent output now goes to syslog. */
    daemonize();
  }
#endif /* #ifndef WIN32 */

#ifndef WIN32
  if((ec.userid != 0) || (ec.groupid != 0)) {
    traceEvent(TRACE_NORMAL, "Dropping privileges to uid=%d, gid=%d",
	       (signed int)ec.userid, (signed int)ec.groupid);

    /* Finished with the need for root privileges. Drop to unprivileged user. */
    if((setgid(ec.groupid) != 0)
       || (setuid(ec.userid) != 0)) {
      traceEvent(TRACE_ERROR, "Unable to drop privileges [%u/%s]", errno, strerror(errno));
      exit(1);
    }
  }

  if((getuid() == 0) || (getgid() == 0))
    traceEvent(TRACE_WARNING, "Running as root is discouraged, check out the -u/-g options");
#endif

#ifdef __linux__
  signal(SIGTERM, term_handler);
  signal(SIGINT,  term_handler);
#endif
#ifdef WIN32
  SetConsoleCtrlHandler(term_handler, TRUE);
#endif

  keep_on_running = 1;
  traceEvent(TRACE_NORMAL, "edge started");
  rc = run_edge_loop(eee, &keep_on_running);
  print_edge_stats(eee);

  /* Cleanup */
  edge_term(eee);
  tuntap_close(&tuntap);

  if(conf.encrypt_key) free(conf.encrypt_key);

  return(rc);
}

/* ************************************** */<|MERGE_RESOLUTION|>--- conflicted
+++ resolved
@@ -449,14 +449,7 @@
   u_char c;
 
   while((c = getopt_long(argc, argv,
-			 "k:a:bc:Eu:g:m:M:s:d:l:p:fvhrt:i:SDL:z"
-<<<<<<< HEAD
-			 "A::"
-=======
-#ifdef N2N_HAVE_AES
-			 "A"
-#endif
->>>>>>> 7d5aa1f7
+			 "k:a:bc:Eu:g:m:M:s:d:l:p:fvhrt:i:SDL:zA::"
 #ifdef __linux__
 			 "T:"
 #endif

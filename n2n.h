--- conflicted
+++ resolved
@@ -314,10 +314,7 @@
 #ifdef HAVE_OPENSSL_1_1
 int n2n_transop_cc20_init(const n2n_edge_conf_t *conf, n2n_trans_op_t *ttt);
 #endif
-<<<<<<< HEAD
 int n2n_transop_speck_init(const n2n_edge_conf_t *conf, n2n_trans_op_t *ttt);
-=======
->>>>>>> 27709c22
 
 /* Log */
 void setTraceLevel(int level);
@@ -377,10 +374,7 @@
 int sn_init(n2n_sn_t *sss);
 void sn_term(n2n_sn_t *sss);
 int run_sn_loop(n2n_sn_t *sss, int *keep_running);
-<<<<<<< HEAD
-=======
 const char* compression_str(uint8_t cmpr);
->>>>>>> 27709c22
 const char* transop_str(enum n2n_transform tr);
 
 #endif /* _N2N_H_ */
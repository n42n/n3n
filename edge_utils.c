/**
 * (C) 2007-18 - ntop.org and contributors
 *
 * This program is free software; you can redistribute it and/or modify
 * it under the terms of the GNU General Public License as published by
 * the Free Software Foundation; either version 3 of the License, or
 * (at your option) any later version.
 *
 * This program is distributed in the hope that it will be useful,
 * but WITHOUT ANY WARRANTY; without even the implied warranty of
 * MERCHANTABILITY or FITNESS FOR A PARTICULAR PURPOSE.  See the
 * GNU General Public License for more details.
 *
 * You should have received a copy of the GNU General Public License
 * along with this program; if not see see <http://www.gnu.org/licenses/>
 *
 */

#include "n2n.h"
#include "lzoconf.h"
#include <zstd.h>

#ifdef WIN32
#include <process.h>
/* Multicast peers discovery disabled due to https://github.com/ntop/n2n/issues/65 */
#define SKIP_MULTICAST_PEERS_DISCOVERY
#endif

#ifdef __ANDROID_NDK__
#include "android/edge_android.h"
#include <tun2tap/tun2tap.h>
#endif /* __ANDROID_NDK__ */


#define SOCKET_TIMEOUT_INTERVAL_SECS    10
#define REGISTER_SUPER_INTERVAL_DFL     20 /* sec, usually UDP NAT entries in a firewall expire after 30 seconds */

#define IFACE_UPDATE_INTERVAL           (30) /* sec. How long it usually takes to get an IP lease. */
#define TRANSOP_TICK_INTERVAL           (10) /* sec */

#ifdef __ANDROID_NDK__
#define ARP_PERIOD_INTERVAL             (10) /* sec */
#endif

#ifdef __linux__
#include <linux/netlink.h>
#include <linux/rtnetlink.h>
#endif

#define ETH_FRAMESIZE 14
#define IP4_SRCOFFSET 12
#define IP4_DSTOFFSET 16
#define IP4_MIN_SIZE  20
#define UDP_SIZE      8

/* heap allocation for compression as per lzo example doc */
#define HEAP_ALLOC(var,size) lzo_align_t __LZO_MMODEL var [ ((size) + (sizeof(lzo_align_t) - 1)) / sizeof(lzo_align_t) ]
static HEAP_ALLOC(wrkmem, LZO1X_1_MEM_COMPRESS);

/* ************************************** */

static const char * supernode_ip(const n2n_edge_t * eee);
static void send_register(n2n_edge_t *eee, const n2n_sock_t *remote_peer, const n2n_mac_t peer_mac);
static void check_peer_registration_needed(n2n_edge_t * eee,
		uint8_t from_supernode,
		const n2n_mac_t mac,
		const n2n_sock_t * peer);
static int edge_init_sockets(n2n_edge_t *eee, int udp_local_port, int mgmt_port, uint8_t tos);
static int edge_init_routes(n2n_edge_t *eee, n2n_route_t *routes, uint16_t num_routes);
static void edge_cleanup_routes(n2n_edge_t *eee);
static int supernode2addr(n2n_sock_t * sn, const n2n_sn_name_t addrIn);
static void check_known_peer_sock_change(n2n_edge_t * eee,
			 uint8_t from_supernode,
			 const n2n_mac_t mac,
			 const n2n_sock_t * peer,
			 time_t when);

/* ************************************** */

int edge_verify_conf(const n2n_edge_conf_t *conf) {
  if(conf->community_name[0] == 0)
    return(-1);

  if(conf->sn_num == 0)
    return(-2);

  if(conf->register_interval < 1)
    return(-3);

  if(((conf->encrypt_key == NULL) && (conf->transop_id != N2N_TRANSFORM_ID_NULL)) ||
     ((conf->encrypt_key != NULL) && (conf->transop_id == N2N_TRANSFORM_ID_NULL)))
    return(-4);

  return(0);
}

/* ************************************** */

struct n2n_edge_stats {
  uint32_t tx_p2p;
  uint32_t rx_p2p;
  uint32_t tx_sup;
  uint32_t rx_sup;
  uint32_t tx_sup_broadcast;
  uint32_t rx_sup_broadcast;
};

/* ************************************** */

struct n2n_edge {
  n2n_edge_conf_t     conf;

  /* Status */
  uint8_t             sn_idx;                 /**< Currently active supernode. */
  uint8_t             sn_wait;                /**< Whether we are waiting for a supernode response. */
  size_t              sup_attempts;           /**< Number of remaining attempts to this supernode. */
  tuntap_dev          device;                 /**< All about the TUNTAP device */
  n2n_trans_op_t      transop;                /**< The transop to use when encoding */
  n2n_cookie_t        last_cookie;            /**< Cookie sent in last REGISTER_SUPER. */
  n2n_route_t        *sn_route_to_clean;      /**< Supernode route to clean */

  /* Sockets */
  n2n_sock_t          supernode;
  int                 udp_sock;
  int                 udp_mgmt_sock;          /**< socket for status info. */

#ifndef SKIP_MULTICAST_PEERS_DISCOVERY
  n2n_sock_t          multicast_peer;         /**< Multicast peer group (for local edges) */
  int                 udp_multicast_sock;     /**< socket for local multicast registrations. */
  int                 multicast_joined;       /**< 1 if the group has been joined.*/
#endif

  /* Peers */
  struct peer_info *  known_peers;            /**< Edges we are connected to. */
  struct peer_info *  pending_peers;          /**< Edges we have tried to register with. */

  /* Timers */
  time_t              last_register_req;      /**< Check if time to re-register with super*/
  time_t              last_p2p;               /**< Last time p2p traffic was received. */
  time_t              last_sup;               /**< Last time a packet arrived from supernode. */
  time_t              start_time;             /**< For calculating uptime */

  /* Statistics */
  struct n2n_edge_stats stats;
};

/* ************************************** */

const char* transop_str(enum n2n_transform tr) {
  switch(tr) {
  case N2N_TRANSFORM_ID_NULL:    return("null");
  case N2N_TRANSFORM_ID_TWOFISH: return("twofish");
  case N2N_TRANSFORM_ID_AESCBC:  return("AES-CBC");
  case N2N_TRANSFORM_ID_CHACHA20:return("ChaCha20");
<<<<<<< HEAD
  case N2N_TRANSFORM_ID_SPECK   :return("Speck");
=======
  default:                       return("invalid");
  };
}

/* ************************************** */

const char* compression_str(uint8_t cmpr) {
  switch(cmpr) {
  case N2N_COMPRESSION_ID_NONE:  return("none");
  case N2N_COMPRESSION_ID_LZO:   return("lzo1x");
  case N2N_COMPRESSION_ID_ZSTD:  return("zstd");
>>>>>>> 27709c22
  default:                       return("invalid");
  };
}

/* ************************************** */

/** Destination 01:00:5E:00:00:00 - 01:00:5E:7F:FF:FF is multicast ethernet.
 */
static int is_ethMulticast(const void * buf, size_t bufsize) {
  int retval = 0;

  /* Match 01:00:5E:00:00:00 - 01:00:5E:7F:FF:FF */
  if(bufsize >= sizeof(ether_hdr_t)) {
      /* copy to aligned memory */
      ether_hdr_t eh;
      memcpy(&eh, buf, sizeof(ether_hdr_t));

      if((0x01 == eh.dhost[0]) &&
	 (0x00 == eh.dhost[1]) &&
	 (0x5E == eh.dhost[2]) &&
	 (0 == (0x80 & eh.dhost[3])))
	  retval = 1; /* This is an ethernet multicast packet [RFC1112]. */
    }

  return retval;
}

/* ************************************** */

/** Destination MAC 33:33:0:00:00:00 - 33:33:FF:FF:FF:FF is reserved for IPv6
 *  neighbour discovery.
 */
static int is_ip6_discovery(const void * buf, size_t bufsize) {
  int retval = 0;

  if(bufsize >= sizeof(ether_hdr_t)) {
      /* copy to aligned memory */
      ether_hdr_t eh;

      memcpy(&eh, buf, sizeof(ether_hdr_t));

      if((0x33 == eh.dhost[0]) && (0x33 == eh.dhost[1]))
	  retval = 1; /* This is an IPv6 multicast packet [RFC2464]. */
    }
  return retval;
}

/* ************************************** */

/** Initialise an edge to defaults.
 *
 *  This also initialises the NULL transform operation opstruct.
 */
n2n_edge_t* edge_init(const tuntap_dev *dev, const n2n_edge_conf_t *conf, int *rv) {
  n2n_transform_t transop_id = conf->transop_id;
  n2n_edge_t *eee = calloc(1, sizeof(n2n_edge_t));
  int rc = -1, i;

  if((rc = edge_verify_conf(conf)) != 0) {
    traceEvent(TRACE_ERROR, "Invalid configuration");
    goto edge_init_error;
  }

  if(!eee) {
    traceEvent(TRACE_ERROR, "Cannot allocate memory");
    goto edge_init_error;
  }

#ifdef WIN32
  initWin32();
#endif

  memcpy(&eee->conf, conf, sizeof(*conf));
  memcpy(&eee->device, dev, sizeof(*dev));
  eee->start_time = time(NULL);

  eee->known_peers    = NULL;
  eee->pending_peers  = NULL;
  eee->sup_attempts = N2N_EDGE_SUP_ATTEMPTS;

  if(lzo_init() != LZO_E_OK) {
    traceEvent(TRACE_ERROR, "LZO compression error");
    goto edge_init_error;
  }

#ifdef N2N_HAVE_ZSTD
  // zstd does not require initialization. if it were required, this would be a good place
#endif

  for(i=0; i<conf->sn_num; ++i)
    traceEvent(TRACE_NORMAL, "supernode %u => %s\n", i, (conf->sn_ip_array[i]));

  /* Set the active supernode */
  supernode2addr(&(eee->supernode), conf->sn_ip_array[eee->sn_idx]);

  /* Set active transop */
  switch(transop_id) {
  case N2N_TRANSFORM_ID_TWOFISH:
    rc = n2n_transop_twofish_init(&eee->conf, &eee->transop);
    break;
#ifdef N2N_HAVE_AES
  case N2N_TRANSFORM_ID_AESCBC:
    rc = n2n_transop_aes_cbc_init(&eee->conf, &eee->transop);
    break;
#endif
#ifdef HAVE_OPENSSL_1_1
  case N2N_TRANSFORM_ID_CHACHA20:
    rc = n2n_transop_cc20_init(&eee->conf, &eee->transop);
    break;
#endif
<<<<<<< HEAD
  case N2N_TRANSFORM_ID_SPECK:
    rc = n2n_transop_speck_init(&eee->conf, &eee->transop);
    break;

=======
>>>>>>> 27709c22
  default:
    rc = n2n_transop_null_init(&eee->conf, &eee->transop);
  }

  if((rc < 0) || (eee->transop.fwd == NULL) || (eee->transop.transform_id != transop_id)) {
    traceEvent(TRACE_ERROR, "Transop init failed");
    goto edge_init_error;
  }

  if(eee->transop.no_encryption)
    traceEvent(TRACE_WARNING, "Encryption is disabled in edge");

  if(edge_init_sockets(eee, conf->local_port, conf->mgmt_port, conf->tos) < 0) {
    traceEvent(TRACE_ERROR, "socket setup failed");
    goto edge_init_error;
  }

  if(edge_init_routes(eee, conf->routes, conf->num_routes) < 0) {
    traceEvent(TRACE_ERROR, "routes setup failed");
    goto edge_init_error;
  }

//edge_init_success:
  *rv = 0;
  return(eee);

edge_init_error:
  if(eee)
    free(eee);
  *rv = rc;
  return(NULL);
}

/* ************************************** */

static int find_and_remove_peer(struct peer_info **head, const n2n_mac_t mac) {
  struct peer_info *peer;

  HASH_FIND_PEER(*head, mac, peer);
  if(peer) {
    HASH_DEL(*head, peer);
    free(peer);
    return(1);
  }

  return(0);
}

/* ************************************** */

static uint32_t localhost_v4 = 0x7f000001;
static uint8_t localhost_v6[IPV6_SIZE] = {0,0,0,0,0,0,0,0,0,0,0,0,0,0,0,1};

/* Exclude localhost as it may be received when an edge node runs
 * in the same supernode host.
 */
static int is_valid_peer_sock(const n2n_sock_t *sock) {
  if(((sock->family == AF_INET) && (*((uint32_t*)sock->addr.v4) != htonl(localhost_v4)))
     || ((sock->family == AF_INET6) && memcmp(sock->addr.v6, localhost_v6, IPV6_SIZE)))
    return(1);

  return(0);
}

/* ***************************************************** */

/** Resolve the supernode IP address.
 *
 *  REVISIT: This is a really bad idea. The edge will block completely while the
 *           hostname resolution is performed. This could take 15 seconds.
 */
static int supernode2addr(n2n_sock_t * sn, const n2n_sn_name_t addrIn) {
  n2n_sn_name_t addr;
  const char *supernode_host;
  int rv = 0;

  memcpy(addr, addrIn, N2N_EDGE_SN_HOST_SIZE);

  supernode_host = strtok(addr, ":");

  if(supernode_host) {
      in_addr_t sn_addr;
      char *supernode_port = strtok(NULL, ":");
      const struct addrinfo aihints = {0, PF_INET, 0, 0, 0, NULL, NULL, NULL};
      struct addrinfo * ainfo = NULL;
      int nameerr;

      if(supernode_port)
	sn->port = atoi(supernode_port);
      else
	traceEvent(TRACE_WARNING, "Bad supernode parameter (-l <host:port>) %s %s:%s",
		   addr, supernode_host, supernode_port);

      nameerr = getaddrinfo(supernode_host, NULL, &aihints, &ainfo);

      if(0 == nameerr)
        {
	  struct sockaddr_in * saddr;

	  /* ainfo s the head of a linked list if non-NULL. */
	  if(ainfo && (PF_INET == ainfo->ai_family))
            {
	      /* It is definitely and IPv4 address -> sockaddr_in */
	      saddr = (struct sockaddr_in *)ainfo->ai_addr;

	      memcpy(sn->addr.v4, &(saddr->sin_addr.s_addr), IPV4_SIZE);
	      sn->family=AF_INET;
            }
	  else
            {
	      /* Should only return IPv4 addresses due to aihints. */
	      traceEvent(TRACE_WARNING, "Failed to resolve supernode IPv4 address for %s", supernode_host);
	      rv = -1;
            }

	  freeaddrinfo(ainfo); /* free everything allocated by getaddrinfo(). */
	  ainfo = NULL;
        } else {
	traceEvent(TRACE_WARNING, "Failed to resolve supernode host %s, assuming numeric", supernode_host);
	sn_addr = inet_addr(supernode_host); /* uint32_t */
	memcpy(sn->addr.v4, &(sn_addr), IPV4_SIZE);
	sn->family=AF_INET;
	rv = -2;
      }

  } else {
    traceEvent(TRACE_WARNING, "Wrong supernode parameter (-l <host:port>)");
    rv = -3;
  }

  return(rv);
}

/* ************************************** */

/***
 *
 * Register over multicast in case there is a peer on the same network listening
 */
static void register_with_local_peers(n2n_edge_t * eee) {
#ifndef SKIP_MULTICAST_PEERS_DISCOVERY
  if(eee->multicast_joined && eee->conf.allow_p2p) {
    /* send registration to the local multicast group */
    traceEvent(TRACE_DEBUG, "Registering with multicast group %s:%u",
        N2N_MULTICAST_GROUP, N2N_MULTICAST_PORT);
    send_register(eee, &(eee->multicast_peer), NULL);
  }
#else
  traceEvent(TRACE_DEBUG, "Multicast peers discovery is disabled, skipping");
#endif
}

/* ************************************** */

/** Start the registration process.
 *
 *  If the peer is already in pending_peers, ignore the request.
 *  If not in pending_peers, add it and send a REGISTER.
 *
 *  If hdr is for a direct peer-to-peer packet, try to register back to sender
 *  even if the MAC is in pending_peers. This is because an incident direct
 *  packet indicates that peer-to-peer exchange should work so more aggressive
 *  registration can be permitted (once per incoming packet) as this should only
 *  last for a small number of packets..
 *
 *  Called from the main loop when Rx a packet for our device mac.
 */
static void register_with_new_peer(n2n_edge_t * eee,
			      uint8_t from_supernode,
			      const n2n_mac_t mac,
			      const n2n_sock_t * peer) {
  /* REVISIT: purge of pending_peers not yet done. */
  struct peer_info * scan;
  macstr_t mac_buf;
  n2n_sock_str_t sockbuf;

  HASH_FIND_PEER(eee->pending_peers, mac, scan);

  /* NOTE: pending_peers are purged periodically with purge_expired_registrations */
  if(scan == NULL) {
    scan = calloc(1, sizeof(struct peer_info));

    memcpy(scan->mac_addr, mac, N2N_MAC_SIZE);
    scan->sock = *peer;
    scan->timeout = REGISTER_SUPER_INTERVAL_DFL; /* TODO: should correspond to the peer supernode registration timeout */
    scan->last_seen = time(NULL); /* Don't change this it marks the pending peer for removal. */

    HASH_ADD_PEER(eee->pending_peers, scan);

    traceEvent(TRACE_DEBUG, "=== new pending %s -> %s",
	       macaddr_str(mac_buf, scan->mac_addr),
	       sock_to_cstr(sockbuf, &(scan->sock)));

    traceEvent(TRACE_DEBUG, "Pending peers list size=%u",
	       HASH_COUNT(eee->pending_peers));

    /* trace Sending REGISTER */
    if(from_supernode) {
	  /* UDP NAT hole punching through supernode. Send to peer first(punch local UDP hole)
       * and then ask supernode to forward. Supernode then ask peer to ack. Some nat device
       * drop and block ports with incoming UDP packet if out-come traffic does not exist.
       * So we can alternatively set TTL so that the packet sent to peer never really reaches
       * The register_ttl is basically nat level + 1. Set it to 1 means host like DMZ.
       */
      if (eee->conf.register_ttl == 1) {
        /* We are DMZ host or port is directly accessible. Just let peer to send back the ack */
#ifndef WIN32
      } else if(eee->conf.register_ttl > 1) {
        /* Setting register_ttl usually implies that the edge knows the internal net topology
         * clearly, we can apply aggressive port prediction to support incoming Symmetric NAT
         */
        int curTTL = 0;
        socklen_t lenTTL = sizeof(int);
        n2n_sock_t sock = scan->sock;
        int alter = 16; /* TODO: set by command line or more reliable prediction method */

        getsockopt(eee->udp_sock, IPPROTO_IP, IP_TTL, (void *)(char *)&curTTL, &lenTTL);
        setsockopt(eee->udp_sock, IPPROTO_IP, IP_TTL,
                  (void *)(char *)&eee->conf.register_ttl,
                  sizeof(eee->conf.register_ttl));
        for (; alter > 0; alter--, sock.port++)
        {
          send_register(eee, &sock, mac);
        }
        setsockopt(eee->udp_sock, IPPROTO_IP, IP_TTL, (void *)(char *)&curTTL, sizeof(curTTL));
#endif
      } else { /* eee->conf.register_ttl <= 0 */
        /* Normal STUN */
        send_register(eee, &(scan->sock), mac);
      }
      send_register(eee, &(eee->supernode), mac);
    } else {
      /* P2P register, send directly */
      send_register(eee, &(scan->sock), mac);
    }

    register_with_local_peers(eee);
  } else
    scan->sock = *peer;
}

/* ************************************** */

/** Update the last_seen time for this peer, or get registered. */
static void check_peer_registration_needed(n2n_edge_t * eee,
		uint8_t from_supernode,
		const n2n_mac_t mac,
		const n2n_sock_t * peer) {
  struct peer_info *scan;

  HASH_FIND_PEER(eee->known_peers, mac, scan);

  if(scan == NULL) {
    /* Not in known_peers - start the REGISTER process. */
    register_with_new_peer(eee, from_supernode, mac, peer);
  } else {
    /* Already in known_peers. */
    time_t now = time(NULL);

    if(!from_supernode)
      scan->last_p2p = now;

    if((now - scan->last_seen) > 0 /* >= 1 sec */) {
      /* Don't register too often */
      check_known_peer_sock_change(eee, from_supernode, mac, peer, now);
    }
  }
}
/* ************************************** */


/* Confirm that a pending peer is reachable directly via P2P.
 *
 * peer must be a pointer to an element of the pending_peers list.
 */
static void peer_set_p2p_confirmed(n2n_edge_t * eee,
			  const n2n_mac_t mac,
			  const n2n_sock_t * peer,
			  time_t now) {
  struct peer_info *scan;
  macstr_t mac_buf;
  n2n_sock_str_t sockbuf;

  HASH_FIND_PEER(eee->pending_peers, mac, scan);

  if(scan) {
    HASH_DEL(eee->pending_peers, scan);

    /* Add scan to known_peers. */
    HASH_ADD_PEER(eee->known_peers, scan);

    scan->sock = *peer;
    scan->last_p2p = now;

    traceEvent(TRACE_NORMAL, "P2P connection established: %s [%s]",
	  macaddr_str(mac_buf, mac),
	  sock_to_cstr(sockbuf, peer));

    traceEvent(TRACE_DEBUG, "=== new peer %s -> %s",
	       macaddr_str(mac_buf, scan->mac_addr),
	       sock_to_cstr(sockbuf, &(scan->sock)));

    traceEvent(TRACE_DEBUG, "Pending peers list size=%u",
	       HASH_COUNT(eee->pending_peers));

    traceEvent(TRACE_DEBUG, "Known peers list size=%u",
	       HASH_COUNT(eee->known_peers));

    scan->last_seen = now;
  } else
    traceEvent(TRACE_DEBUG, "Failed to find sender in pending_peers.");
}

/* ************************************** */

int is_empty_ip_address(const n2n_sock_t * sock) {
  const uint8_t * ptr=NULL;
  size_t len=0;
  size_t i;

  if(AF_INET6 == sock->family)
    {
      ptr = sock->addr.v6;
      len = 16;
    }
  else
    {
      ptr = sock->addr.v4;
      len = 4;
    }

  for (i=0; i<len; ++i)
    {
      if(0 != ptr[i])
        {
	  /* found a non-zero byte in address */
	  return 0;
        }
    }

  return 1;
}

/* ************************************** */

static n2n_mac_t broadcast_mac = { 0xff, 0xff, 0xff, 0xff, 0xff, 0xff };

/** Check if a known peer socket has changed and possibly register again.
 */
static void check_known_peer_sock_change(n2n_edge_t * eee,
			 uint8_t from_supernode,
			 const n2n_mac_t mac,
			 const n2n_sock_t * peer,
			 time_t when) {
  struct peer_info *scan;
  n2n_sock_str_t sockbuf1;
  n2n_sock_str_t sockbuf2; /* don't clobber sockbuf1 if writing two addresses to trace */
  macstr_t mac_buf;

  if(is_empty_ip_address(peer))
    return;

  if(!memcmp(mac, broadcast_mac, N2N_MAC_SIZE))
    return;

  /* Search the peer in known_peers */
  HASH_FIND_PEER(eee->known_peers, mac, scan);

  if(!scan)
    /* Not in known_peers */
    return;

  if(!sock_equal(&(scan->sock), peer)) {
      if(!from_supernode) {
	  /* This is a P2P packet */
	  traceEvent(TRACE_NORMAL, "Peer changed %s: %s -> %s",
		     macaddr_str(mac_buf, scan->mac_addr),
		     sock_to_cstr(sockbuf1, &(scan->sock)),
		     sock_to_cstr(sockbuf2, peer));
	  /* The peer has changed public socket. It can no longer be assumed to be reachable. */
	  HASH_DEL(eee->known_peers, scan);
	  free(scan);

	  register_with_new_peer(eee, from_supernode, mac, peer);
      } else {
	  /* Don't worry about what the supernode reports, it could be seeing a different socket. */
      }
  } else
    scan->last_seen = when;
}

/* ************************************** */

/** Send a datagram to a socket defined by a n2n_sock_t */
static ssize_t sendto_sock(int fd, const void * buf,
			   size_t len, const n2n_sock_t * dest) {
  struct sockaddr_in peer_addr;
  ssize_t sent;

  fill_sockaddr((struct sockaddr *) &peer_addr,
		sizeof(peer_addr),
		dest);

  sent = sendto(fd, buf, len, 0/*flags*/,
		(struct sockaddr *)&peer_addr, sizeof(struct sockaddr_in));
  if(sent < 0)
    {
      char * c = strerror(errno);
      traceEvent(TRACE_ERROR, "sendto failed (%d) %s", errno, c);
    }
  else
    {
      traceEvent(TRACE_DEBUG, "sendto sent=%d to ", (signed int)sent);
    }

  return sent;
}

/* ************************************** */

/* Bind eee->udp_multicast_sock to multicast group */
static void check_join_multicast_group(n2n_edge_t *eee) {
#ifndef SKIP_MULTICAST_PEERS_DISCOVERY
  if(!eee->multicast_joined) {
    struct ip_mreq mreq;
    mreq.imr_multiaddr.s_addr = inet_addr(N2N_MULTICAST_GROUP);
    mreq.imr_interface.s_addr = htonl(INADDR_ANY);

    if(setsockopt(eee->udp_multicast_sock, IPPROTO_IP, IP_ADD_MEMBERSHIP, (char *)&mreq, sizeof(mreq)) < 0) {
      traceEvent(TRACE_WARNING, "Failed to bind to local multicast group %s:%u [errno %u]",
        N2N_MULTICAST_GROUP, N2N_MULTICAST_PORT, errno);

#ifdef WIN32
      traceEvent(TRACE_ERROR, "WSAGetLastError(): %u", WSAGetLastError());
#endif
    } else {
      traceEvent(TRACE_NORMAL, "Successfully joined multicast group %s:%u",
        N2N_MULTICAST_GROUP, N2N_MULTICAST_PORT);
      eee->multicast_joined = 1;
    }
  }
#endif
}

/* ************************************** */

/** Send a REGISTER_SUPER packet to the current supernode. */
static void send_register_super(n2n_edge_t * eee,
				const n2n_sock_t * supernode) {
  uint8_t pktbuf[N2N_PKT_BUF_SIZE] = {0};
  size_t idx;
  /* ssize_t sent; */
  n2n_common_t cmn;
  n2n_REGISTER_SUPER_t reg;
  n2n_sock_str_t sockbuf;

  memset(&cmn, 0, sizeof(cmn));
  memset(&reg, 0, sizeof(reg));
  cmn.ttl=N2N_DEFAULT_TTL;
  cmn.pc = n2n_register_super;
  cmn.flags = 0;
  memcpy(cmn.community, eee->conf.community_name, N2N_COMMUNITY_SIZE);

  for(idx=0; idx < N2N_COOKIE_SIZE; ++idx)
    eee->last_cookie[idx] = rand() % 0xff;

  memcpy(reg.cookie, eee->last_cookie, N2N_COOKIE_SIZE);
  reg.auth.scheme=0; /* No auth yet */

  idx=0;
  encode_mac(reg.edgeMac, &idx, eee->device.mac_addr);

  idx=0;
  encode_REGISTER_SUPER(pktbuf, &idx, &cmn, &reg);

  traceEvent(TRACE_DEBUG, "send REGISTER_SUPER to %s",
	     sock_to_cstr(sockbuf, supernode));

  /* sent = */ sendto_sock(eee->udp_sock, pktbuf, idx, supernode);
}

/* ************************************** */

/** Send a QUERY_PEER packet to the current supernode. */
static void send_query_peer( n2n_edge_t * eee,
                             const n2n_mac_t dstMac) {
    uint8_t pktbuf[N2N_PKT_BUF_SIZE];
    size_t idx;
    n2n_common_t cmn = {0};
    n2n_QUERY_PEER_t query = {{0}};

    cmn.ttl=N2N_DEFAULT_TTL;
    cmn.pc = n2n_query_peer;
    cmn.flags = 0;
    memcpy( cmn.community, eee->conf.community_name, N2N_COMMUNITY_SIZE );

    idx=0;
    encode_mac( query.srcMac, &idx, eee->device.mac_addr );
    idx=0;
    encode_mac( query.targetMac, &idx, dstMac );

    idx=0;
    encode_QUERY_PEER( pktbuf, &idx, &cmn, &query );

    traceEvent( TRACE_DEBUG, "send QUERY_PEER to supernode" );

    sendto_sock( eee->udp_sock, pktbuf, idx, &(eee->supernode) );
}

/** Send a REGISTER packet to another edge. */
static void send_register(n2n_edge_t * eee,
		   const n2n_sock_t * remote_peer,
		   const n2n_mac_t peer_mac) {
  uint8_t pktbuf[N2N_PKT_BUF_SIZE];
  size_t idx;
  /* ssize_t sent; */
  n2n_common_t cmn;
  n2n_REGISTER_t reg;
  n2n_sock_str_t sockbuf;

  if(!eee->conf.allow_p2p) {
    traceEvent(TRACE_DEBUG, "Skipping register as P2P is disabled");
    return;
  }

  memset(&cmn, 0, sizeof(cmn));
  memset(&reg, 0, sizeof(reg));
  cmn.ttl=N2N_DEFAULT_TTL;
  cmn.pc = n2n_register;
  cmn.flags = 0;
  memcpy(cmn.community, eee->conf.community_name, N2N_COMMUNITY_SIZE);

  idx=0;
  encode_uint32(reg.cookie, &idx, 123456789);
  idx=0;
  encode_mac(reg.srcMac, &idx, eee->device.mac_addr);

  if(peer_mac) {
    /* Can be NULL for multicast registrations */
    idx=0;
    encode_mac(reg.dstMac, &idx, peer_mac);
  }

  idx=0;
  encode_REGISTER(pktbuf, &idx, &cmn, &reg);

  traceEvent(TRACE_INFO, "Send REGISTER to %s",
	     sock_to_cstr(sockbuf, remote_peer));

  /* sent = */ sendto_sock(eee->udp_sock, pktbuf, idx, remote_peer);
}

/* ************************************** */

/** Send a REGISTER_ACK packet to a peer edge. */
static void send_register_ack(n2n_edge_t * eee,
			      const n2n_sock_t * remote_peer,
			      const n2n_REGISTER_t * reg) {
  uint8_t pktbuf[N2N_PKT_BUF_SIZE];
  size_t idx;
  /* ssize_t sent; */
  n2n_common_t cmn;
  n2n_REGISTER_ACK_t ack;
  n2n_sock_str_t sockbuf;

  if(!eee->conf.allow_p2p) {
    traceEvent(TRACE_DEBUG, "Skipping register ACK as P2P is disabled");
    return;
  }

  memset(&cmn, 0, sizeof(cmn));
  memset(&ack, 0, sizeof(reg));
  cmn.ttl=N2N_DEFAULT_TTL;
  cmn.pc = n2n_register_ack;
  cmn.flags = 0;
  memcpy(cmn.community, eee->conf.community_name, N2N_COMMUNITY_SIZE);

  memset(&ack, 0, sizeof(ack));
  memcpy(ack.cookie, reg->cookie, N2N_COOKIE_SIZE);
  memcpy(ack.srcMac, eee->device.mac_addr, N2N_MAC_SIZE);
  memcpy(ack.dstMac, reg->srcMac, N2N_MAC_SIZE);

  idx=0;
  encode_REGISTER_ACK(pktbuf, &idx, &cmn, &ack);

  traceEvent(TRACE_INFO, "send REGISTER_ACK %s",
	     sock_to_cstr(sockbuf, remote_peer));


  /* sent = */ sendto_sock(eee->udp_sock, pktbuf, idx, remote_peer);
}

/* ************************************** */

/** @brief Check to see if we should re-register with the supernode.
 *
 *  This is frequently called by the main loop.
 */
static void update_supernode_reg(n2n_edge_t * eee, time_t nowTime) {
  u_int sn_idx;

  if(eee->sn_wait && (nowTime > (eee->last_register_req + (eee->conf.register_interval/10)))) {
    /* fall through */
    traceEvent(TRACE_DEBUG, "update_supernode_reg: doing fast retry.");
  } else if(nowTime < (eee->last_register_req + eee->conf.register_interval))
    return; /* Too early */

  check_join_multicast_group(eee);

  if(0 == eee->sup_attempts) {
    /* Give up on that supernode and try the next one. */
    ++(eee->sn_idx);

    if (eee->sn_idx >= eee->conf.sn_num) {
      /* Got to end of list, go back to the start. Also works for list of one entry. */
      eee->sn_idx=0;
    }

    traceEvent(TRACE_WARNING, "Supernode not responding, now trying %s", supernode_ip(eee));

    eee->sup_attempts = N2N_EDGE_SUP_ATTEMPTS;
  }
  else
    --(eee->sup_attempts);

  for(sn_idx=0; sn_idx<eee->conf.sn_num; sn_idx++) {
    supernode2addr(&(eee->supernode), eee->conf.sn_ip_array[sn_idx]);

    traceEvent(TRACE_INFO, "Registering with supernode [id: %u/%u][%s][attempts left %u]",
	       sn_idx+1, eee->conf.sn_num,
	       supernode_ip(eee), (unsigned int)eee->sup_attempts);

    send_register_super(eee, &(eee->supernode));
  }

  register_with_local_peers(eee);

  eee->sn_wait=1;

  /* REVISIT: turn-on gratuitous ARP with config option. */
  /* send_grat_arps(sock_fd, is_udp_sock); */

  eee->last_register_req = nowTime;
}

/* ************************************** */

/** NOT IMPLEMENTED
 *
 *  This would send a DEREGISTER packet to a peer edge or supernode to indicate
 *  the edge is going away.
 */
static void send_deregister(n2n_edge_t * eee,
                            n2n_sock_t * remote_peer) {
  /* Marshall and send message */
}

/* ************************************** */

/** Return the IP address of the current supernode in the ring. */
static const char * supernode_ip(const n2n_edge_t * eee) {
  return (eee->conf.sn_ip_array)[eee->sn_idx];
}

/* ************************************** */

/** A PACKET has arrived containing an encapsulated ethernet datagram - usually
 *  encrypted. */
static int handle_PACKET(n2n_edge_t * eee,
			 const n2n_common_t * cmn,
			 const n2n_PACKET_t * pkt,
			 const n2n_sock_t * orig_sender,
			 uint8_t * payload,
			 size_t psize) {
  ssize_t             data_sent_len;
  uint8_t             from_supernode;
  uint8_t *           eth_payload=NULL;
  int                 retval = -1;
  time_t              now;
  ether_hdr_t *       eh;
  ipstr_t             ip_buf;

  now = time(NULL);

  traceEvent(TRACE_DEBUG, "handle_PACKET size %u transform %u",
	     (unsigned int)psize, (unsigned int)pkt->transform);
  /* hexdump(payload, psize); */

  from_supernode= cmn->flags & N2N_FLAGS_FROM_SUPERNODE;

  if(from_supernode)
    {
      if(!memcmp(pkt->dstMac, broadcast_mac, 6))
        ++(eee->stats.rx_sup_broadcast);

      ++(eee->stats.rx_sup);
      eee->last_sup=now;
    }
  else
    {
      ++(eee->stats.rx_p2p);
      eee->last_p2p=now;
    }

  /* Update the sender in peer table entry */
  check_peer_registration_needed(eee, from_supernode, pkt->srcMac, orig_sender);

  /* Handle transform. */
  {
    uint8_t decodebuf[N2N_PKT_BUF_SIZE];
    size_t eth_size;
    n2n_transform_t rx_transop_id;

    rx_transop_id = (n2n_transform_t)pkt->transform;
    /* optional compression is encoded in uppermost bit of transform field.
     * this is an intermediate solution to maintain compatibility until some
     * upcoming major release (3.0?) brings up changes in packet structure anyway
     * in the course of which a dedicated compression field could be spent.
     * REVISIT then. */
    uint16_t rx_compression_id;

    rx_compression_id = (uint16_t)rx_transop_id >> (8*sizeof((uint16_t)rx_transop_id)-N2N_COMPRESSION_ID_BITLEN);
    rx_transop_id &= (1 << (8*sizeof((uint16_t)rx_transop_id)-N2N_COMPRESSION_ID_BITLEN)) -1;

    if(rx_transop_id == eee->conf.transop_id) {
        uint8_t is_multicast;
	eth_payload = decodebuf;
	eh = (ether_hdr_t*)eth_payload;
	eth_size = eee->transop.rev(&eee->transop,
						    eth_payload, N2N_PKT_BUF_SIZE,
						    payload, psize, pkt->srcMac);
	++(eee->transop.rx_cnt); /* stats */

        /* decompress if necessary */
        uint8_t * deflation_buffer = 0;
        int32_t deflated_len;
        switch (rx_compression_id) {
          case N2N_COMPRESSION_ID_NONE:
	    break; // continue afterwards

          case N2N_COMPRESSION_ID_LZO:
    	    deflation_buffer = malloc (N2N_PKT_BUF_SIZE);
	    lzo1x_decompress (eth_payload, eth_size, deflation_buffer, (lzo_uint*)&deflated_len, NULL);
            break;
#ifdef N2N_HAVE_ZSTD
	  case N2N_COMPRESSION_ID_ZSTD:
	    deflated_len = N2N_PKT_BUF_SIZE;
	    deflation_buffer = malloc (deflated_len);
	    deflated_len = (int32_t)ZSTD_decompress (deflation_buffer, deflated_len, eth_payload, eth_size);
	    if (ZSTD_isError(deflated_len)) {
              traceEvent (TRACE_ERROR, "payload decompression failed with zstd error '%s'.",
				       ZSTD_getErrorName(deflated_len));
	      free (deflation_buffer);
	      return (-1); // cannot help it
	    }
            break;
#endif
          default:
            traceEvent (TRACE_ERROR, "payload decompression failed: received packet indicating unsupported %s compression.",
				     compression_str(rx_compression_id));
	    return (-1); // cannot handle it
        }

        if (rx_compression_id) {
          traceEvent (TRACE_DEBUG, "payload decompression [%s]: deflated %u bytes to %u bytes",
                                   compression_str(rx_compression_id), eth_size, (int)deflated_len);
          memcpy(eth_payload ,deflation_buffer, deflated_len );
          eth_size = deflated_len;
          free (deflation_buffer);
        }

	is_multicast = (is_ip6_discovery(eth_payload, eth_size) || is_ethMulticast(eth_payload, eth_size));

	if(eee->conf.drop_multicast && is_multicast) {
	  traceEvent(TRACE_INFO, "Dropping RX multicast");
	  return(-1);
        } else if((!eee->conf.allow_routing) && (!is_multicast)) {
	  /* Check if it is a routed packet */
	  if((ntohs(eh->type) == 0x0800) && (eth_size >= ETH_FRAMESIZE + IP4_MIN_SIZE)) {
	    uint32_t *dst = (uint32_t*)&eth_payload[ETH_FRAMESIZE + IP4_DSTOFFSET];
	    u_int8_t *dst_mac = (u_int8_t*)eth_payload;

	    /* Note: all elements of the_ip are in network order */
	    if(!memcmp(dst_mac, broadcast_mac, 6))
	      traceEvent(TRACE_DEBUG, "Broadcast packet [%s]",
			 intoa(ntohl(*dst), ip_buf, sizeof(ip_buf)));
	    else if((*dst != eee->device.ip_addr)) {
	      /* This is a packet that needs to be routed */
	      traceEvent(TRACE_INFO, "Discarding routed packet [%s]",
			 intoa(ntohl(*dst), ip_buf, sizeof(ip_buf)));
	      return(-1);
	    } else {
	      /* This packet is directed to us */
	      /* traceEvent(TRACE_INFO, "Sending non-routed packet"); */
	    }
	  }
	}

	/* Write ethernet packet to tap device. */
	traceEvent(TRACE_DEBUG, "sending to TAP %u", (unsigned int)eth_size);
	data_sent_len = tuntap_write(&(eee->device), eth_payload, eth_size);

	if (data_sent_len == eth_size)
	  {
	    retval = 0;
	  }
      }
    else
      {
	traceEvent(TRACE_ERROR, "invalid transop ID: expected %s(%u), got %s(%u)",
		   transop_str(eee->conf.transop_id), eee->conf.transop_id,
		   transop_str(rx_transop_id), rx_transop_id);
      }
  }

  return retval;
}

/* ************************************** */

/** Read a datagram from the management UDP socket and take appropriate
 *  action. */
static void readFromMgmtSocket(n2n_edge_t * eee, int * keep_running) {
  uint8_t             udp_buf[N2N_PKT_BUF_SIZE];      /* Compete UDP packet */
  ssize_t             recvlen;
  /* ssize_t             sendlen; */
  struct sockaddr_in  sender_sock;
  socklen_t           i;
  size_t              msg_len;
  time_t              now;

  now = time(NULL);
  i = sizeof(sender_sock);
  recvlen = recvfrom(eee->udp_mgmt_sock, udp_buf, N2N_PKT_BUF_SIZE, 0/*flags*/,
		     (struct sockaddr *)&sender_sock, (socklen_t*)&i);

  if(recvlen < 0)
    {
      traceEvent(TRACE_ERROR, "mgmt recvfrom failed with %s", strerror(errno));

      return; /* failed to receive data from UDP */
    }

  if(recvlen >= 4)
    {
      if(0 == memcmp(udp_buf, "stop", 4))
        {
	  traceEvent(TRACE_ERROR, "stop command received.");
	  *keep_running = 0;
	  return;
        }

      if(0 == memcmp(udp_buf, "help", 4))
        {
	  msg_len=0;
	  setTraceLevel(getTraceLevel()+1);

	  msg_len += snprintf((char *)(udp_buf+msg_len), (N2N_PKT_BUF_SIZE-msg_len),
			      "Help for edge management console:\n"
			      "  stop    Gracefully exit edge\n"
			      "  help    This help message\n"
			      "  +verb   Increase verbosity of logging\n"
			      "  -verb   Decrease verbosity of logging\n"
			      "  <enter> Display statistics\n\n");

	  sendto(eee->udp_mgmt_sock, udp_buf, msg_len, 0/*flags*/,
		 (struct sockaddr *)&sender_sock, sizeof(struct sockaddr_in));

	  return;
        }

    }

  if(recvlen >= 5)
    {
      if(0 == memcmp(udp_buf, "+verb", 5))
        {
	  msg_len=0;
	  setTraceLevel(getTraceLevel()+1);

	  traceEvent(TRACE_ERROR, "+verb traceLevel=%u", (unsigned int)getTraceLevel());
	  msg_len += snprintf((char *)(udp_buf+msg_len), (N2N_PKT_BUF_SIZE-msg_len),
			      "> +OK traceLevel=%u\n", (unsigned int)getTraceLevel());

	  sendto(eee->udp_mgmt_sock, udp_buf, msg_len, 0/*flags*/,
		 (struct sockaddr *)&sender_sock, sizeof(struct sockaddr_in));

	  return;
        }

      if(0 == memcmp(udp_buf, "-verb", 5))
        {
	  msg_len=0;

	  if(getTraceLevel() > 0)
            {
	      setTraceLevel(getTraceLevel()-1);
	      msg_len += snprintf((char *)(udp_buf+msg_len), (N2N_PKT_BUF_SIZE-msg_len),
				  "> -OK traceLevel=%u\n", getTraceLevel());
            }
	  else
            {
	      msg_len += snprintf((char *)(udp_buf+msg_len), (N2N_PKT_BUF_SIZE-msg_len),
				  "> -NOK traceLevel=%u\n", getTraceLevel());
            }

	  traceEvent(TRACE_ERROR, "-verb traceLevel=%u", (unsigned int)getTraceLevel());

	  sendto(eee->udp_mgmt_sock, udp_buf, msg_len, 0/*flags*/,
		 (struct sockaddr *)&sender_sock, sizeof(struct sockaddr_in));
	  return;
        }
    }

  traceEvent(TRACE_DEBUG, "mgmt status rq");

  msg_len=0;
  msg_len += snprintf((char *)(udp_buf+msg_len), (N2N_PKT_BUF_SIZE-msg_len),
		      "Statistics for edge\n");

  msg_len += snprintf((char *)(udp_buf+msg_len), (N2N_PKT_BUF_SIZE-msg_len),
		      "uptime %lu\n",
		      time(NULL) - eee->start_time);

  msg_len += snprintf((char *)(udp_buf+msg_len), (N2N_PKT_BUF_SIZE-msg_len),
		      "paths  super:%u,%u p2p:%u,%u\n",
		      (unsigned int)eee->stats.tx_sup,
		      (unsigned int)eee->stats.rx_sup,
		      (unsigned int)eee->stats.tx_p2p,
		      (unsigned int)eee->stats.rx_p2p);

  msg_len += snprintf((char *)(udp_buf+msg_len), (N2N_PKT_BUF_SIZE-msg_len),
		      "transop |%6u|%6u|\n",
		      (unsigned int)eee->transop.tx_cnt,
		      (unsigned int)eee->transop.rx_cnt);

  msg_len += snprintf((char *)(udp_buf+msg_len), (N2N_PKT_BUF_SIZE-msg_len),
		      "peers  pend:%u full:%u\n",
		      HASH_COUNT(eee->pending_peers),
		      HASH_COUNT(eee->known_peers));

  msg_len += snprintf((char *)(udp_buf+msg_len), (N2N_PKT_BUF_SIZE-msg_len),
		      "last super:%lu(%ld sec ago) p2p:%lu(%ld sec ago)\n",
		      eee->last_sup, (now-eee->last_sup), eee->last_p2p,
		      (now-eee->last_p2p));

  traceEvent(TRACE_DEBUG, "mgmt status sending: %s", udp_buf);


  /* sendlen = */ sendto(eee->udp_mgmt_sock, udp_buf, msg_len, 0/*flags*/,
			 (struct sockaddr *)&sender_sock, sizeof(struct sockaddr_in));
}

/* ************************************** */

static int check_query_peer_info(n2n_edge_t *eee, time_t now, n2n_mac_t mac) {
  struct peer_info *scan;

  HASH_FIND_PEER(eee->pending_peers, mac, scan);

  if(!scan) {
    scan = calloc(1, sizeof(struct peer_info));

    memcpy(scan->mac_addr, mac, N2N_MAC_SIZE);
    scan->timeout = REGISTER_SUPER_INTERVAL_DFL; /* TODO: should correspond to the peer supernode registration timeout */
    scan->last_seen = now; /* Don't change this it marks the pending peer for removal. */

    HASH_ADD_PEER(eee->pending_peers, scan);
  }

  if(now - scan->last_sent_query > REGISTER_SUPER_INTERVAL_DFL) {
    send_query_peer(eee, scan->mac_addr);
    scan->last_sent_query = now;
    return(0);
  }

  return(1);
}

/* ************************************** */

/* @return 1 if destination is a peer, 0 if destination is supernode */
static int find_peer_destination(n2n_edge_t * eee,
                                 n2n_mac_t mac_address,
                                 n2n_sock_t * destination) {
  struct peer_info *scan;
  macstr_t mac_buf;
  n2n_sock_str_t sockbuf;
  int retval=0;
  time_t now = time(NULL);

  if(!memcmp(mac_address, broadcast_mac, 6)) {
    traceEvent(TRACE_DEBUG, "Broadcast destination peer, using supernode");
    memcpy(destination, &(eee->supernode), sizeof(struct sockaddr_in));
    return(0);
  }

  traceEvent(TRACE_DEBUG, "Searching destination peer for MAC %02X:%02X:%02X:%02X:%02X:%02X",
	     mac_address[0] & 0xFF, mac_address[1] & 0xFF, mac_address[2] & 0xFF,
	     mac_address[3] & 0xFF, mac_address[4] & 0xFF, mac_address[5] & 0xFF);

  HASH_FIND_PEER(eee->known_peers, mac_address, scan);

  if(scan && (scan->last_seen > 0)) {
    if((now - scan->last_p2p) >= (scan->timeout / 2)) {
      /* Too much time passed since we saw the peer, need to register again
       * since the peer address may have changed. */
      traceEvent(TRACE_DEBUG, "Refreshing idle known peer");
      HASH_DEL(eee->known_peers, scan);
      free(scan);
      /* NOTE: registration will be performed upon the receival of the next response packet */
    } else {
      /* Valid known peer found */
      memcpy(destination, &scan->sock, sizeof(n2n_sock_t));
      retval=1;
    }
  }

  if(retval == 0) {
    memcpy(destination, &(eee->supernode), sizeof(struct sockaddr_in));
    traceEvent(TRACE_DEBUG, "P2P Peer [MAC=%02X:%02X:%02X:%02X:%02X:%02X] not found, using supernode",
        mac_address[0] & 0xFF, mac_address[1] & 0xFF, mac_address[2] & 0xFF,
        mac_address[3] & 0xFF, mac_address[4] & 0xFF, mac_address[5] & 0xFF);

    check_query_peer_info(eee, now, mac_address);
  }

  traceEvent(TRACE_DEBUG, "find_peer_address (%s) -> [%s]",
	     macaddr_str(mac_buf, mac_address),
	     sock_to_cstr(sockbuf, destination));

  return retval;
}

/* ***************************************************** */

/** Send an ecapsulated ethernet PACKET to a destination edge or broadcast MAC
 *  address. */
static int send_packet(n2n_edge_t * eee,
		       n2n_mac_t dstMac,
		       const uint8_t * pktbuf,
		       size_t pktlen) {
  int is_p2p;
  /*ssize_t s; */
  n2n_sock_str_t sockbuf;
  n2n_sock_t destination;
  macstr_t mac_buf;

  /* hexdump(pktbuf, pktlen); */

  is_p2p = find_peer_destination(eee, dstMac, &destination);

  if(is_p2p)
    ++(eee->stats.tx_p2p);
  else {
    ++(eee->stats.tx_sup);

    if(!memcmp(dstMac, broadcast_mac, 6))
      ++(eee->stats.tx_sup_broadcast);
  }

  traceEvent(TRACE_INFO, "Tx PACKET to %s (dest=%s) [%u B]",
    sock_to_cstr(sockbuf, &destination),
    macaddr_str(mac_buf, dstMac), pktlen);

  /* s = */ sendto_sock(eee->udp_sock, pktbuf, pktlen, &destination);

  return 0;
}

/* ************************************** */

/** A layer-2 packet was received at the tunnel and needs to be sent via UDP. */
static void send_packet2net(n2n_edge_t * eee,
		     uint8_t *tap_pkt, size_t len) {
  ipstr_t ip_buf;
  n2n_mac_t destMac;

  n2n_common_t cmn;
  n2n_PACKET_t pkt;

  uint8_t pktbuf[N2N_PKT_BUF_SIZE];
  size_t idx=0;
  n2n_transform_t tx_transop_idx = eee->transop.transform_id;

  ether_hdr_t eh;

  /* tap_pkt is not aligned so we have to copy to aligned memory */
  memcpy(&eh, tap_pkt, sizeof(ether_hdr_t));

  /* Discard IP packets that are not originated by this hosts */
  if(!(eee->conf.allow_routing)) {
    if(ntohs(eh.type) == 0x0800) {
      /* This is an IP packet from the local source address - not forwarded. */
      uint32_t *src = (uint32_t*)&tap_pkt[ETH_FRAMESIZE + IP4_SRCOFFSET];

      /* Note: all elements of the_ip are in network order */
      if(*src != eee->device.ip_addr) {
	/* This is a packet that needs to be routed */
	traceEvent(TRACE_INFO, "Discarding routed packet [%s]",
		   intoa(ntohl(*src), ip_buf, sizeof(ip_buf)));
	return;
      } else {
	/* This packet is originated by us */
	/* traceEvent(TRACE_INFO, "Sending non-routed packet"); */
      }
    }
  }

  /* Optionally compress then apply transforms, eg encryption. */

  /* Once processed, send to destination in PACKET */

  memcpy(destMac, tap_pkt, N2N_MAC_SIZE); /* dest MAC is first in ethernet header */

  memset(&cmn, 0, sizeof(cmn));
  cmn.ttl = N2N_DEFAULT_TTL;
  cmn.pc = n2n_packet;
  cmn.flags=0; /* no options, not from supernode, no socket */
  memcpy(cmn.community, eee->conf.community_name, N2N_COMMUNITY_SIZE);

  memset(&pkt, 0, sizeof(pkt));
  memcpy(pkt.srcMac, eee->device.mac_addr, N2N_MAC_SIZE);
  memcpy(pkt.dstMac, destMac, N2N_MAC_SIZE);

  pkt.sock.family=0; /* do not encode sock */
  pkt.transform = tx_transop_idx;

  // compression needs to be tried before encode_PACKET is called for compression indication gets encoded there
  pkt.compression = N2N_COMPRESSION_ID_NONE;

  if (eee->conf.compression) {
    uint8_t * compression_buffer;
    int32_t  compression_len;

    switch (eee->conf.compression) {
        case N2N_COMPRESSION_ID_LZO:
          compression_buffer = malloc (len + len / 16 + 64 + 3);
          if (lzo1x_1_compress(tap_pkt, len, compression_buffer, (lzo_uint*)&compression_len, wrkmem) == LZO_E_OK) {
            if (compression_len < len) {
              pkt.compression = N2N_COMPRESSION_ID_LZO;
            }
          }
          break;
#ifdef N2N_HAVE_ZSTD
        case N2N_COMPRESSION_ID_ZSTD:
	  compression_len = N2N_PKT_BUF_SIZE + 128;
          compression_buffer = malloc (compression_len); // leaves enough room, for exact size call compression_len = ZSTD_compressBound (len); (slower)
	  compression_len = (int32_t)ZSTD_compress(compression_buffer, compression_len, tap_pkt, len, ZSTD_COMPRESSION_LEVEL) ;
          if (!ZSTD_isError(compression_len)) {
            if (compression_len < len) {
              pkt.compression = N2N_COMPRESSION_ID_ZSTD;
            }
          } else {
            traceEvent (TRACE_ERROR, "payload compression failed with zstd error '%s'.",
				      ZSTD_getErrorName(compression_len));
	    free (compression_buffer);
	    // continue with unset without pkt.compression --> will send uncompressed
	  }
          break;
#endif
        default:
          break;
    }

    if (pkt.compression) {
      traceEvent (TRACE_DEBUG, "payload compression [%s]: compressed %u bytes to %u bytes\n",
                               compression_str(pkt.compression), len, compression_len);

      memcpy (tap_pkt, compression_buffer, compression_len);
      len = compression_len;
      free (compression_buffer);
    }
  }
  /* optional compression is encoded in uppermost bits of transform field.
   * this is an intermediate solution to maintain compatibility until some
   * upcoming major release (3.0?) brings up changes in packet structure anyway
   * in the course of which a dedicated compression field could be spent.
   * REVISIT then. */
  pkt.transform = pkt.transform | (pkt.compression << (8*sizeof(pkt.transform)-N2N_COMPRESSION_ID_BITLEN));

  idx=0;
  encode_PACKET(pktbuf, &idx, &cmn, &pkt);

  idx += eee->transop.fwd(&eee->transop,
					  pktbuf+idx, N2N_PKT_BUF_SIZE-idx,
					  tap_pkt, len, pkt.dstMac);

  traceEvent(TRACE_DEBUG, "Encode %u B PACKET [%u B data, %u B overhead] transform %u",
     (u_int)idx, (u_int)len, (u_int)(idx-len), tx_transop_idx);

#ifdef MTU_ASSERT_VALUE
  {
    const u_int eth_udp_overhead = ETH_FRAMESIZE + IP4_MIN_SIZE + UDP_SIZE;

    // MTU assertion which avoids fragmentation by N2N
    assert(idx + eth_udp_overhead <= MTU_ASSERT_VALUE);
  }
#endif

  eee->transop.tx_cnt++; /* stats */

  send_packet(eee, destMac, pktbuf, idx); /* to peer or supernode */
}

/* ************************************** */

/** Read a single packet from the TAP interface, process it and write out the
 *  corresponding packet to the cooked socket.
 */
static void readFromTAPSocket(n2n_edge_t * eee) {
  /* tun -> remote */
  uint8_t             eth_pkt[N2N_PKT_BUF_SIZE];
  macstr_t            mac_buf;
  ssize_t             len;

#ifdef __ANDROID_NDK__
  if (uip_arp_len != 0) {
    len = uip_arp_len;
    memcpy(eth_pkt, uip_arp_buf, MIN(uip_arp_len, N2N_PKT_BUF_SIZE));
    traceEvent(TRACE_DEBUG, "ARP reply packet to send");
  }
  else
    {
#endif /* #ifdef __ANDROID_NDK__ */
      len = tuntap_read( &(eee->device), eth_pkt, N2N_PKT_BUF_SIZE );
#ifdef __ANDROID_NDK__
    }
#endif /* #ifdef __ANDROID_NDK__ */

  if((len <= 0) || (len > N2N_PKT_BUF_SIZE))
    {
      traceEvent(TRACE_WARNING, "read()=%d [%d/%s]",
                (signed int)len, errno, strerror(errno));
    }
  else
    {
      const uint8_t * mac = eth_pkt;
      traceEvent(TRACE_DEBUG, "### Rx TAP packet (%4d) for %s",
		 (signed int)len, macaddr_str(mac_buf, mac));

      if(eee->conf.drop_multicast &&
	 (is_ip6_discovery(eth_pkt, len) ||
	  is_ethMulticast(eth_pkt, len)
	  )
	 )
        {
	  traceEvent(TRACE_INFO, "Dropping TX multicast");
        }
      else
        {
	  send_packet2net(eee, eth_pkt, len);
        }
    }
}

/* ************************************** */

#ifdef WIN32

struct tunread_arg {
   n2n_edge_t *eee;
   int *keep_running;
};

static DWORD* tunReadThread(LPVOID lpArg) {
  struct tunread_arg *arg = (struct tunread_arg*)lpArg;

  while(*arg->keep_running)
    readFromTAPSocket(arg->eee);

  return((DWORD*)NULL);
}

/* ************************************** */

/** Start a second thread in Windows because TUNTAP interfaces do not expose
 *  file descriptors. */
static HANDLE startTunReadThread(struct tunread_arg *arg) {
  DWORD dwThreadId;

  return(CreateThread(NULL,         /* security attributes */
			 0,            /* use default stack size */
			 (LPTHREAD_START_ROUTINE)tunReadThread, /* thread function */
			 (void*)arg,   /* argument to thread function */
			 0,            /* thread creation flags */
			 &dwThreadId)); /* thread id out */
}
#endif

/* ************************************** */

/** Read a datagram from the main UDP socket to the internet. */
static void readFromIPSocket(n2n_edge_t * eee, int in_sock) {
  n2n_common_t        cmn; /* common fields in the packet header */

  n2n_sock_str_t      sockbuf1;
  n2n_sock_str_t      sockbuf2; /* don't clobber sockbuf1 if writing two addresses to trace */
  macstr_t            mac_buf1;
  macstr_t            mac_buf2;

  uint8_t             udp_buf[N2N_PKT_BUF_SIZE];      /* Compete UDP packet */
  ssize_t             recvlen;
  size_t              rem;
  size_t              idx;
  size_t              msg_type;
  uint8_t             from_supernode;
  struct sockaddr_in  sender_sock;
  n2n_sock_t          sender;
  n2n_sock_t *        orig_sender=NULL;
  time_t              now=0;

  size_t              i;

  i = sizeof(sender_sock);
  recvlen = recvfrom(in_sock, udp_buf, N2N_PKT_BUF_SIZE, 0/*flags*/,
		     (struct sockaddr *)&sender_sock, (socklen_t*)&i);

  if(recvlen < 0) {
#ifdef WIN32
    if(WSAGetLastError() != WSAECONNRESET)
#endif
    {
      traceEvent(TRACE_ERROR, "recvfrom() failed %d errno %d (%s)", recvlen, errno, strerror(errno));
#ifdef WIN32
      traceEvent(TRACE_ERROR, "WSAGetLastError(): %u", WSAGetLastError());
#endif
    }

    return; /* failed to receive data from UDP */
  }

  /* REVISIT: when UDP/IPv6 is supported we will need a flag to indicate which
   * IP transport version the packet arrived on. May need to UDP sockets. */
  sender.family = AF_INET; /* UDP socket was opened PF_INET v4 */
  sender.port = ntohs(sender_sock.sin_port);
  memcpy(&(sender.addr.v4), &(sender_sock.sin_addr.s_addr), IPV4_SIZE);

  /* The packet may not have an orig_sender socket spec. So default to last
   * hop as sender. */
  orig_sender=&sender;

  traceEvent(TRACE_DEBUG, "### Rx N2N UDP (%d) from %s",
	     (signed int)recvlen, sock_to_cstr(sockbuf1, &sender));

  /* hexdump(udp_buf, recvlen); */

  rem = recvlen; /* Counts down bytes of packet to protect against buffer overruns. */
  idx = 0; /* marches through packet header as parts are decoded. */
  if(decode_common(&cmn, udp_buf, &rem, &idx) < 0)
    {
      traceEvent(TRACE_ERROR, "Failed to decode common section in N2N_UDP");
      return; /* failed to decode packet */
    }

  now = time(NULL);

  msg_type = cmn.pc; /* packet code */
  from_supernode= cmn.flags & N2N_FLAGS_FROM_SUPERNODE;

  if(0 == memcmp(cmn.community, eee->conf.community_name, N2N_COMMUNITY_SIZE)) {
      switch(msg_type) {
      case MSG_TYPE_PACKET:
      {
	  /* process PACKET - most frequent so first in list. */
	  n2n_PACKET_t pkt;

	  decode_PACKET(&pkt, &cmn, udp_buf, &rem, &idx);

	  if(is_valid_peer_sock(&pkt.sock))
	    orig_sender = &(pkt.sock);

	  if(!from_supernode) {
	    /* This is a P2P packet from the peer. We purge a pending
	     * registration towards the possibly nat-ted peer address as we now have
	     * a valid channel. We still use check_peer_registration_needed in
	     * handle_PACKET to double check this.
	     */
	    traceEvent(TRACE_DEBUG, "Got P2P packet");
	    find_and_remove_peer(&eee->pending_peers, pkt.srcMac);
	  }

	  traceEvent(TRACE_INFO, "Rx PACKET from %s (sender=%s) [%u B]",
		     sock_to_cstr(sockbuf1, &sender),
		     sock_to_cstr(sockbuf2, orig_sender),
		     recvlen);

	  handle_PACKET(eee, &cmn, &pkt, orig_sender, udp_buf+idx, recvlen-idx);
	  break;
      }
      case MSG_TYPE_REGISTER:
      {
	  /* Another edge is registering with us */
	  n2n_REGISTER_t reg;
	  n2n_mac_t null_mac = { '\0' };
	  int via_multicast;

	  decode_REGISTER(&reg, &cmn, udp_buf, &rem, &idx);

	  if(is_valid_peer_sock(&reg.sock))
	    orig_sender = &(reg.sock);

	  via_multicast = !memcmp(reg.dstMac, null_mac, 6);

	  if(via_multicast && !memcmp(reg.srcMac, eee->device.mac_addr, 6)) {
	    traceEvent(TRACE_DEBUG, "Skipping REGISTER from self");
	    break;
	  }

	  if(!via_multicast && memcmp(reg.dstMac, eee->device.mac_addr, 6)) {
	    traceEvent(TRACE_DEBUG, "Skipping REGISTER for other peer");
	    break;
	  }

	  if(!from_supernode) {
	    /* This is a P2P registration from the peer. We purge a pending
	     * registration towards the possibly nat-ted peer address as we now have
	     * a valid channel. We still use check_peer_registration_needed below
	     * to double check this.
	     */
	    traceEvent(TRACE_DEBUG, "Got P2P register");
	    find_and_remove_peer(&eee->pending_peers, reg.srcMac);

	    /* NOTE: only ACK to peers */
	    send_register_ack(eee, orig_sender, &reg);
	  }

	  traceEvent(TRACE_INFO, "Rx REGISTER src=%s dst=%s from peer %s (%s)",
		     macaddr_str(mac_buf1, reg.srcMac),
		     macaddr_str(mac_buf2, reg.dstMac),
		     sock_to_cstr(sockbuf1, &sender),
		     sock_to_cstr(sockbuf2, orig_sender));

	  check_peer_registration_needed(eee, from_supernode, reg.srcMac, orig_sender);
	  break;
      }
      case MSG_TYPE_REGISTER_ACK:
      {
	  /* Peer edge is acknowledging our register request */
	  n2n_REGISTER_ACK_t ra;

	  decode_REGISTER_ACK(&ra, &cmn, udp_buf, &rem, &idx);

	  if(is_valid_peer_sock(&ra.sock))
	    orig_sender = &(ra.sock);

	  traceEvent(TRACE_INFO, "Rx REGISTER_ACK src=%s dst=%s from peer %s (%s)",
		     macaddr_str(mac_buf1, ra.srcMac),
		     macaddr_str(mac_buf2, ra.dstMac),
		     sock_to_cstr(sockbuf1, &sender),
		     sock_to_cstr(sockbuf2, orig_sender));

	  peer_set_p2p_confirmed(eee, ra.srcMac, &sender, now);
	  break;
      }
      case MSG_TYPE_REGISTER_SUPER_ACK:
      {
	  n2n_REGISTER_SUPER_ACK_t ra;

	  if(eee->sn_wait)
            {
	      decode_REGISTER_SUPER_ACK(&ra, &cmn, udp_buf, &rem, &idx);

	      if(is_valid_peer_sock(&ra.sock))
		  orig_sender = &(ra.sock);

	      traceEvent(TRACE_INFO, "Rx REGISTER_SUPER_ACK myMAC=%s [%s] (external %s). Attempts %u",
			 macaddr_str(mac_buf1, ra.edgeMac),
			 sock_to_cstr(sockbuf1, &sender),
			 sock_to_cstr(sockbuf2, orig_sender),
			 (unsigned int)eee->sup_attempts);

	      if(0 == memcmp(ra.cookie, eee->last_cookie, N2N_COOKIE_SIZE))
                {
		  if(ra.num_sn > 0)
                    {
		      traceEvent(TRACE_NORMAL, "Rx REGISTER_SUPER_ACK backup supernode at %s",
				 sock_to_cstr(sockbuf1, &(ra.sn_bak)));
                    }

		  eee->last_sup = now;
		  eee->sn_wait=0;
		  eee->sup_attempts = N2N_EDGE_SUP_ATTEMPTS; /* refresh because we got a response */

		  /* NOTE: the register_interval should be chosen by the edge node
		   * based on its NAT configuration. */
		  //eee->conf.register_interval = ra.lifetime;
                }
	      else
                {
		  traceEvent(TRACE_INFO, "Rx REGISTER_SUPER_ACK with wrong or old cookie.");
                }
            }
	  else
            {
	      traceEvent(TRACE_INFO, "Rx REGISTER_SUPER_ACK with no outstanding REGISTER_SUPER.");
            }
	  break;
      } case MSG_TYPE_PEER_INFO: {
        n2n_PEER_INFO_t pi;
        struct peer_info *  scan;
        decode_PEER_INFO( &pi, &cmn, udp_buf, &rem, &idx );

        if(!is_valid_peer_sock(&pi.sock)) {
          traceEvent(TRACE_DEBUG, "Skip invalid PEER_INFO %s [%s]",
                     sock_to_cstr(sockbuf1, &pi.sock),
                     macaddr_str(mac_buf1, pi.mac) );
          break;
        }

	HASH_FIND_PEER(eee->pending_peers, pi.mac, scan);
        if (scan) {
            scan->sock = pi.sock;
            traceEvent(TRACE_INFO, "Rx PEER_INFO for %s: is at %s",
                       macaddr_str(mac_buf1, pi.mac),
                       sock_to_cstr(sockbuf1, &pi.sock));
            send_register(eee, &scan->sock, scan->mac_addr);
        } else {
            traceEvent(TRACE_INFO, "Rx PEER_INFO unknown peer %s",
                       macaddr_str(mac_buf1, pi.mac) );
        }

        break;
      }
      default:
        /* Not a known message type */
        traceEvent(TRACE_WARNING, "Unable to handle packet type %d: ignored", (signed int)msg_type);
        return;
      } /* switch(msg_type) */
  } else if(from_supernode) /* if (community match) */
    traceEvent(TRACE_WARNING, "Received packet with unknown community");
  else
    traceEvent(TRACE_INFO, "Ignoring packet with unknown community");
}

/* ************************************** */

void print_edge_stats(const n2n_edge_t *eee) {
  const struct n2n_edge_stats *s = &eee->stats;

  traceEvent(TRACE_NORMAL, "**********************************");
  traceEvent(TRACE_NORMAL, "Packet stats:");
  traceEvent(TRACE_NORMAL, "    TX P2P: %u pkts", s->tx_p2p);
  traceEvent(TRACE_NORMAL, "    RX P2P: %u pkts", s->rx_p2p);
  traceEvent(TRACE_NORMAL, "    TX Supernode: %u pkts (%u broadcast)", s->tx_sup, s->tx_sup_broadcast);
  traceEvent(TRACE_NORMAL, "    RX Supernode: %u pkts (%u broadcast)", s->rx_sup, s->rx_sup_broadcast);
  traceEvent(TRACE_NORMAL, "**********************************");
}

/* ************************************** */

int run_edge_loop(n2n_edge_t * eee, int *keep_running) {
  size_t numPurged;
  time_t lastIfaceCheck=0;
  time_t lastTransop=0;
  time_t last_purge_known = 0;
  time_t last_purge_pending = 0;
#ifdef __ANDROID_NDK__
  time_t lastArpPeriod=0;
#endif

#ifdef WIN32
  struct tunread_arg arg;
  arg.eee = eee;
  arg.keep_running = keep_running;
  HANDLE tun_read_thread = startTunReadThread(&arg);
#endif

  *keep_running = 1;
  update_supernode_reg(eee, time(NULL));

  /* Main loop
   *
   * select() is used to wait for input on either the TAP fd or the UDP/TCP
   * socket. When input is present the data is read and processed by either
   * readFromIPSocket() or readFromTAPSocket()
   */

  while(*keep_running) {
    int rc, max_sock = 0;
    fd_set socket_mask;
    struct timeval wait_time;
    time_t nowTime;

    FD_ZERO(&socket_mask);
    FD_SET(eee->udp_sock, &socket_mask);
    FD_SET(eee->udp_mgmt_sock, &socket_mask);
    max_sock = max(eee->udp_sock, eee->udp_mgmt_sock);

#ifndef SKIP_MULTICAST_PEERS_DISCOVERY
    FD_SET(eee->udp_multicast_sock, &socket_mask);
    max_sock = max(eee->udp_sock, eee->udp_multicast_sock);
#endif

#ifndef WIN32
    FD_SET(eee->device.fd, &socket_mask);
    max_sock = max(max_sock, eee->device.fd);
#endif

    wait_time.tv_sec = SOCKET_TIMEOUT_INTERVAL_SECS; wait_time.tv_usec = 0;

    rc = select(max_sock+1, &socket_mask, NULL, NULL, &wait_time);
    nowTime=time(NULL);

    /* Make sure ciphers are updated before the packet is treated. */
    if((nowTime - lastTransop) > TRANSOP_TICK_INTERVAL) {
      lastTransop = nowTime;

      eee->transop.tick(&eee->transop, nowTime);
    }

    if(rc > 0) {
      /* Any or all of the FDs could have input; check them all. */

      if(FD_ISSET(eee->udp_sock, &socket_mask)) {
	/* Read a cooked socket from the internet socket (unicast). Writes on the TAP
	 * socket. */
	readFromIPSocket(eee, eee->udp_sock);
      }


#ifndef SKIP_MULTICAST_PEERS_DISCOVERY
      if(FD_ISSET(eee->udp_multicast_sock, &socket_mask)) {
	      /* Read a cooked socket from the internet socket (multicast). Writes on the TAP
	       * socket. */
	      traceEvent(TRACE_DEBUG, "Received packet from multicast socket");
	      readFromIPSocket(eee, eee->udp_multicast_sock);
      }
#endif

#ifdef __ANDROID_NDK__
      if (uip_arp_len != 0) {
	readFromTAPSocket(eee);
	uip_arp_len = 0;
      }
#endif /* #ifdef __ANDROID_NDK__ */

      if(FD_ISSET(eee->udp_mgmt_sock, &socket_mask)) {
	/* Read a cooked socket from the internet socket. Writes on the TAP
	 * socket. */
	readFromMgmtSocket(eee, keep_running);
      }

#ifndef WIN32
      if(FD_ISSET(eee->device.fd, &socket_mask)) {
	/* Read an ethernet frame from the TAP socket. Write on the IP
	 * socket. */
	readFromTAPSocket(eee);
      }
#endif
    }

    /* Finished processing select data. */
    update_supernode_reg(eee, nowTime);

    numPurged =  purge_expired_registrations(&eee->known_peers, &last_purge_known);
    numPurged += purge_expired_registrations(&eee->pending_peers, &last_purge_pending);

    if(numPurged > 0) {
     traceEvent(TRACE_INFO, "%u peers removed. now: pending=%u, operational=%u",
		 numPurged,
		 HASH_COUNT(eee->pending_peers),
		 HASH_COUNT(eee->known_peers));
    }

    if(eee->conf.dyn_ip_mode &&
       ((nowTime - lastIfaceCheck) > IFACE_UPDATE_INTERVAL)) {
      traceEvent(TRACE_NORMAL, "Re-checking dynamic IP address.");
      tuntap_get_address(&(eee->device));
      lastIfaceCheck = nowTime;
    }

#ifdef __ANDROID_NDK__
    if ((nowTime - lastArpPeriod) > ARP_PERIOD_INTERVAL) {
      uip_arp_timer();
      lastArpPeriod = nowTime;
    }
#endif /* #ifdef __ANDROID_NDK__ */
  } /* while */

#ifdef WIN32
  WaitForSingleObject(tun_read_thread, INFINITE);
#endif

  send_deregister(eee, &(eee->supernode));

  closesocket(eee->udp_sock);

  return(0);
}

/* ************************************** */

/** Deinitialise the edge and deallocate any owned memory. */
void edge_term(n2n_edge_t * eee) {
  if(eee->udp_sock >= 0)
    closesocket(eee->udp_sock);

  if(eee->udp_mgmt_sock >= 0)
    closesocket(eee->udp_mgmt_sock);

#ifndef SKIP_MULTICAST_PEERS_DISCOVERY
  if(eee->udp_multicast_sock >= 0)
    closesocket(eee->udp_multicast_sock);
#endif

  clear_peer_list(&eee->pending_peers);
  clear_peer_list(&eee->known_peers);

  eee->transop.deinit(&eee->transop);

  edge_cleanup_routes(eee);

  free(eee);
}

/* ************************************** */

static int edge_init_sockets(n2n_edge_t *eee, int udp_local_port, int mgmt_port, uint8_t tos) {
  int sockopt;

  if(udp_local_port > 0)
    traceEvent(TRACE_NORMAL, "Binding to local port %d", udp_local_port);

  eee->udp_sock = open_socket(udp_local_port, 1 /* bind ANY */);
  if(eee->udp_sock < 0) {
    traceEvent(TRACE_ERROR, "Failed to bind main UDP port %u", udp_local_port);
    return(-1);
  }

  if(tos) {
    /* https://www.tucny.com/Home/dscp-tos */
    sockopt = tos;

    if(setsockopt(eee->udp_sock, IPPROTO_IP, IP_TOS, &sockopt, sizeof(sockopt)) == 0)
      traceEvent(TRACE_NORMAL, "TOS set to 0x%x", tos);
    else
      traceEvent(TRACE_ERROR, "Could not set TOS 0x%x[%d]: %s", tos, errno, strerror(errno));
  }

#ifdef IP_PMTUDISC_DO
  sockopt = (eee->conf.disable_pmtu_discovery) ? IP_PMTUDISC_DONT : IP_PMTUDISC_DO;

  if(setsockopt(eee->udp_sock, IPPROTO_IP, IP_MTU_DISCOVER, &sockopt, sizeof(sockopt)) < 0)
    traceEvent(TRACE_WARNING, "Could not %s PMTU discovery[%d]: %s",
      (eee->conf.disable_pmtu_discovery) ? "disable" : "enable", errno, strerror(errno));
  else
    traceEvent(TRACE_DEBUG, "PMTU discovery %s", (eee->conf.disable_pmtu_discovery) ? "disabled" : "enabled");
#endif

  eee->udp_mgmt_sock = open_socket(mgmt_port, 0 /* bind LOOPBACK */);
  if(eee->udp_mgmt_sock < 0) {
    traceEvent(TRACE_ERROR, "Failed to bind management UDP port %u", mgmt_port);
    return(-2);
  }

#ifndef SKIP_MULTICAST_PEERS_DISCOVERY
  /* Populate the multicast group for local edge */
  eee->multicast_peer.family     = AF_INET;
  eee->multicast_peer.port       = N2N_MULTICAST_PORT;
  eee->multicast_peer.addr.v4[0] = 224; /* N2N_MULTICAST_GROUP */
  eee->multicast_peer.addr.v4[1] = 0;
  eee->multicast_peer.addr.v4[2] = 0;
  eee->multicast_peer.addr.v4[3] = 68;

  eee->udp_multicast_sock = open_socket(N2N_MULTICAST_PORT, 1 /* bind ANY */);
  if(eee->udp_multicast_sock < 0)
    return(-3);
  else {
    u_int enable_reuse = 1;

    /* allow multiple sockets to use the same PORT number */
    setsockopt(eee->udp_multicast_sock, SOL_SOCKET, SO_REUSEADDR, (char *)&enable_reuse, sizeof(enable_reuse));
#ifdef SO_REUSEPORT /* no SO_REUSEPORT in Windows / old linux versions */
    setsockopt(eee->udp_multicast_sock, SOL_SOCKET, SO_REUSEPORT, &enable_reuse, sizeof(enable_reuse));
#endif
  }
#endif

  return(0);
}

/* ************************************** */

#ifdef __linux__

static uint32_t get_gateway_ip() {
  FILE *fd;
  char *token = NULL;
  char *gateway_ip_str = NULL;
  char buf[256];
  uint32_t gateway = 0;

  if(!(fd = fopen("/proc/net/route", "r")))
    return(0);

  while(fgets(buf, sizeof(buf), fd)) {
    if(strtok(buf, "\t") && (token = strtok(NULL, "\t")) && (!strcmp(token, "00000000"))) {
      token = strtok(NULL, "\t");

      if(token) {
        struct in_addr addr;

        addr.s_addr = strtoul(token, NULL, 16);
        gateway_ip_str = inet_ntoa(addr);

        if(gateway_ip_str) {
          gateway = addr.s_addr;
          break;
        }
      }
    }
  }

  fclose(fd);

  return(gateway);
}

static char* route_cmd_to_str(int cmd, const n2n_route_t *route, char *buf, size_t bufsize) {
  const char *cmd_str;
  struct in_addr addr;
  char netbuf[64], gwbuf[64];

  switch(cmd) {
    case RTM_NEWROUTE:
      cmd_str = "Add";
      break;
    case RTM_DELROUTE:
      cmd_str = "Delete";
      break;
    default:
      cmd_str = "?";
  }

  addr.s_addr = route->net_addr;
  inet_ntop(AF_INET, &addr, netbuf, sizeof(netbuf));
  addr.s_addr = route->gateway;
  inet_ntop(AF_INET, &addr, gwbuf, sizeof(gwbuf));

  snprintf(buf, bufsize, "%s %s/%d via %s", cmd_str, netbuf, route->net_bitlen, gwbuf);

  return(buf);
}

/* Adapted from https://olegkutkov.me/2019/08/29/modifying-linux-network-routes-using-netlink/ */
#define NLMSG_TAIL(nmsg) \
    ((struct rtattr *) (((char *) (nmsg)) + NLMSG_ALIGN((nmsg)->nlmsg_len)))

/* Add new data to rtattr */
static int rtattr_add(struct nlmsghdr *n, int maxlen, int type, const void *data, int alen)
{
    int len = RTA_LENGTH(alen);
    struct rtattr *rta;

    if(NLMSG_ALIGN(n->nlmsg_len) + RTA_ALIGN(len) > maxlen) {
      traceEvent(TRACE_ERROR, "rtattr_add error: message exceeded bound of %d\n", maxlen);
      return -1;
    }

    rta = NLMSG_TAIL(n);
    rta->rta_type = type;
    rta->rta_len = len; 

    if(alen)
      memcpy(RTA_DATA(rta), data, alen);

    n->nlmsg_len = NLMSG_ALIGN(n->nlmsg_len) + RTA_ALIGN(len);

    return 0;
}

static int routectl(int cmd, int flags, n2n_route_t *route, int if_idx) {
  int rv = -1;
  int rv2;
  char nl_buf[8192]; /* >= 8192 to avoid truncation, see "man 7 netlink" */
  char route_buf[256];
  struct iovec iov;
  struct msghdr msg;
  struct sockaddr_nl sa;
  uint8_t read_reply = 1;
  int nl_sock;

  struct {
    struct nlmsghdr n;
    struct rtmsg r;
    char buf[4096];
  } nl_request;

  if((nl_sock = socket(AF_NETLINK, SOCK_RAW, NETLINK_ROUTE)) == -1) {
    traceEvent(TRACE_ERROR, "netlink socket creation failed [%d]: %s", errno, strerror(errno));
    return(-1);
  }

  /* Subscribe to route change events */
  iov.iov_base = nl_buf;
  iov.iov_len = sizeof(nl_buf);

  memset(&sa, 0, sizeof(sa));
  sa.nl_family = PF_NETLINK;
  sa.nl_groups = RTMGRP_IPV4_ROUTE | RTMGRP_NOTIFY;
  sa.nl_pid = getpid();

  memset(&msg, 0, sizeof(msg));
  msg.msg_name = &sa;
  msg.msg_namelen = sizeof(sa);
  msg.msg_iov = &iov;
  msg.msg_iovlen = 1;

  /* Subscribe to route events */
  if(bind(nl_sock, (struct sockaddr*)&sa, sizeof(sa)) == -1) {
    traceEvent(TRACE_ERROR, "netlink socket bind failed [%d]: %s", errno, strerror(errno));
    goto out;
  }

  /* Initialize request structure */
  memset(&nl_request, 0, sizeof(nl_request));
  nl_request.n.nlmsg_len = NLMSG_LENGTH(sizeof(struct rtmsg));
  nl_request.n.nlmsg_flags = NLM_F_REQUEST | flags;
  nl_request.n.nlmsg_type = cmd;
  nl_request.r.rtm_family = AF_INET;
  nl_request.r.rtm_table = RT_TABLE_MAIN;
  nl_request.r.rtm_scope = RT_SCOPE_NOWHERE;

  /* Set additional flags if NOT deleting route */
  if(cmd != RTM_DELROUTE) {
    nl_request.r.rtm_protocol = RTPROT_BOOT;
    nl_request.r.rtm_type = RTN_UNICAST;
  }

  nl_request.r.rtm_family = AF_INET;
  nl_request.r.rtm_dst_len = route->net_bitlen;

  /* Select scope, for simplicity we supports here only IPv6 and IPv4 */
  if(nl_request.r.rtm_family == AF_INET6)
    nl_request.r.rtm_scope = RT_SCOPE_UNIVERSE;
  else
    nl_request.r.rtm_scope = RT_SCOPE_LINK;

  /* Set gateway */
  if(route->net_bitlen) {
    if(rtattr_add(&nl_request.n, sizeof(nl_request), RTA_GATEWAY, &route->gateway, 4) < 0)
      goto out;

    nl_request.r.rtm_scope = 0;
    nl_request.r.rtm_family = AF_INET;
  }

  /* Don't set destination and interface in case of default gateways */
  if(route->net_bitlen) {
    /* Set destination network */
    if(rtattr_add(&nl_request.n, sizeof(nl_request), /*RTA_NEWDST*/ RTA_DST, &route->net_addr, 4) < 0)
      goto out;

    /* Set interface */
    if(if_idx > 0) {
      if(rtattr_add(&nl_request.n, sizeof(nl_request), RTA_OIF, &if_idx, sizeof(int)) < 0)
	goto out;
    }
  }

  /* Send message to the netlink */
  if((rv2 = send(nl_sock, &nl_request, sizeof(nl_request), 0)) != sizeof(nl_request)) {
    traceEvent(TRACE_ERROR, "netlink send failed [%d]: %s", errno, strerror(errno));
    goto out;
  }

  /* Wait for the route notification. Assume that the first reply we get is the correct one. */
  traceEvent(TRACE_DEBUG, "waiting for netlink response...");

  while(read_reply) {
    ssize_t len = recvmsg(nl_sock, &msg, 0);
    struct nlmsghdr *nh;

    for(nh = (struct nlmsghdr *)nl_buf; NLMSG_OK(nh, len); nh = NLMSG_NEXT(nh, len)) {
      /* Stop after the first reply */
      read_reply = 0;

      if(nh->nlmsg_type == NLMSG_ERROR) {
	struct nlmsgerr *err = NLMSG_DATA(nh);
	int errcode = err->error;

	if(errcode < 0)
	  errcode = -errcode;

	/* Ignore EEXIST as existing rules are ok */
	if(errcode != EEXIST) {
	  traceEvent(TRACE_ERROR, "[err=%d] route: %s", errcode, route_cmd_to_str(cmd, route, route_buf, sizeof(route_buf)));
	  goto out;
	}
      }

      if(nh->nlmsg_type == NLMSG_DONE)
        break;

      if(nh->nlmsg_type == cmd) {
	traceEvent(TRACE_DEBUG, "Found netlink reply");
	break;
      }
    }
  }

  traceEvent(TRACE_DEBUG, route_cmd_to_str(cmd, route, route_buf, sizeof(route_buf)));
  rv = 0;

out:
  close(nl_sock);

  return(rv);
}
#endif

/* Add the user-provided routes to the linux routing table. Network routes
 * are bound to the n2n TAP device, so they are automatically removed when
 * the TAP device is destroyed. */
static int edge_init_routes(n2n_edge_t *eee, n2n_route_t *routes, uint16_t num_routes) {
#ifdef __linux__
  int i;

  for(i=0; i<num_routes; i++) {
    n2n_route_t *route = &routes[i];

    if((route->net_addr == 0) && (route->net_bitlen == 0)) {
      /* This is a default gateway rule. We need to:
       *
       *  1. Add a route to the supernode via the host internet gateway
       *  2. Add the new default gateway route
       *
       * Instead of modifying the system default gateway, we use the trick
       * of adding a route to the 0.0.0.0/1 network, which takes precedence
       * over the default gateway (0.0.0.0/0). This leaves the default
       * gateway unchanged so that after n2n is stopped the cleanup is
       * easier.
       */
      n2n_sock_t sn;
      n2n_route_t custom_route;

      if(eee->sn_route_to_clean) {
	traceEvent(TRACE_ERROR, "Only one default gateway route allowed");
	return(-1);
      }

      if(eee->conf.sn_num != 1) {
	traceEvent(TRACE_ERROR, "Only one supernode supported with routes");
	return(-1);
      }

      if(supernode2addr(&sn, eee->conf.sn_ip_array[0]) < 0)
	return(-1);

      if(sn.family != AF_INET) {
	traceEvent(TRACE_ERROR, "Only IPv4 routes supported");
	return(-1);
      }

      custom_route.net_addr = *((u_int32_t*)sn.addr.v4);
      custom_route.net_bitlen = 32;
      custom_route.gateway = get_gateway_ip();

      if(!custom_route.gateway) {
	traceEvent(TRACE_ERROR, "could not determine the gateway IP address");
	return(-1);
      }

      /* ip route add supernode via internet_gateway */
      if(routectl(RTM_NEWROUTE, NLM_F_CREATE | NLM_F_EXCL, &custom_route, -1) < 0)
	return(-1);

      /* Save the route to delete it when n2n is stopped */
      eee->sn_route_to_clean = calloc(1, sizeof(n2n_route_t));

      /* Store a copy of the rules into the runtime to delete it during shutdown */
      if(eee->sn_route_to_clean)
	*eee->sn_route_to_clean = custom_route;

      /* ip route add 0.0.0.0/1 via n2n_gateway */
      custom_route.net_addr = 0;
      custom_route.net_bitlen = 1;
      custom_route.gateway = route->gateway;

      if(routectl(RTM_NEWROUTE, NLM_F_CREATE | NLM_F_EXCL, &custom_route, eee->device.if_idx) < 0)
	return(-1);
    } else {
      /* ip route add net via n2n_gateway */
      if(routectl(RTM_NEWROUTE, NLM_F_CREATE | NLM_F_EXCL, route, eee->device.if_idx) < 0)
	return(-1);
    }
  }
#endif

  return(0);
}

/* ************************************** */

static void edge_cleanup_routes(n2n_edge_t *eee) {
#ifdef __linux__
  if(eee->sn_route_to_clean) {
    /* ip route del supernode via internet_gateway */
    routectl(RTM_DELROUTE, 0, eee->sn_route_to_clean, -1);
    free(eee->sn_route_to_clean);
  }
#endif
}

/* ************************************** */

void edge_init_conf_defaults(n2n_edge_conf_t *conf) {
  memset(conf, 0, sizeof(*conf));

  conf->local_port = 0 /* any port */;
  conf->mgmt_port = N2N_EDGE_MGMT_PORT; /* 5644 by default */
  conf->transop_id = N2N_TRANSFORM_ID_NULL;
  conf->compression = N2N_COMPRESSION_ID_NONE;
  conf->drop_multicast = 1;
  conf->allow_p2p = 1;
  conf->disable_pmtu_discovery = 1;
  conf->register_interval = REGISTER_SUPER_INTERVAL_DFL;

  if(getenv("N2N_KEY")) {
    conf->encrypt_key = strdup(getenv("N2N_KEY"));
    conf->transop_id = N2N_TRANSFORM_ID_TWOFISH;
  }
}

/* ************************************** */

void edge_term_conf(n2n_edge_conf_t *conf) {
  if(conf->routes) free(conf->routes);
}

/* ************************************** */

const n2n_edge_conf_t* edge_get_conf(const n2n_edge_t *eee) {
  return(&eee->conf);
}

/* ************************************** */

int edge_conf_add_supernode(n2n_edge_conf_t *conf, const char *ip_and_port) {
  if(conf->sn_num >= N2N_EDGE_NUM_SUPERNODES)
    return(-1);

  strncpy((conf->sn_ip_array[conf->sn_num]), ip_and_port, N2N_EDGE_SN_HOST_SIZE);
  traceEvent(TRACE_NORMAL, "Adding supernode[%u] = %s", (unsigned int)conf->sn_num, (conf->sn_ip_array[conf->sn_num]));
  conf->sn_num++;

  return(0);
}

/* ************************************** */

int quick_edge_init(char *device_name, char *community_name,
		    char *encrypt_key, char *device_mac,
		    char *local_ip_address,
		    char *supernode_ip_address_port,
		    int *keep_on_running) {
  tuntap_dev tuntap;
  n2n_edge_t *eee;
  n2n_edge_conf_t conf;
  int rv;

  /* Setup the configuration */
  edge_init_conf_defaults(&conf);
  conf.encrypt_key = encrypt_key;
  conf.transop_id = N2N_TRANSFORM_ID_TWOFISH;
  snprintf((char*)conf.community_name, sizeof(conf.community_name), "%s", community_name);
  edge_conf_add_supernode(&conf, supernode_ip_address_port);

  /* Validate configuration */
  if(edge_verify_conf(&conf) != 0)
    return(-1);

  /* Open the tuntap device */
  if(tuntap_open(&tuntap, device_name, "static",
		 local_ip_address, "255.255.255.0",
		 device_mac, DEFAULT_MTU) < 0)
    return(-2);

  /* Init edge */
  if((eee = edge_init(&tuntap, &conf, &rv)) == NULL)
    goto quick_edge_init_end;

  rv = run_edge_loop(eee, keep_on_running);
  edge_term(eee);
  edge_term_conf(&conf);

quick_edge_init_end:
  tuntap_close(&tuntap);
  return(rv);
}<|MERGE_RESOLUTION|>--- conflicted
+++ resolved
@@ -152,9 +152,7 @@
   case N2N_TRANSFORM_ID_TWOFISH: return("twofish");
   case N2N_TRANSFORM_ID_AESCBC:  return("AES-CBC");
   case N2N_TRANSFORM_ID_CHACHA20:return("ChaCha20");
-<<<<<<< HEAD
   case N2N_TRANSFORM_ID_SPECK   :return("Speck");
-=======
   default:                       return("invalid");
   };
 }
@@ -166,7 +164,6 @@
   case N2N_COMPRESSION_ID_NONE:  return("none");
   case N2N_COMPRESSION_ID_LZO:   return("lzo1x");
   case N2N_COMPRESSION_ID_ZSTD:  return("zstd");
->>>>>>> 27709c22
   default:                       return("invalid");
   };
 }
@@ -277,13 +274,9 @@
     rc = n2n_transop_cc20_init(&eee->conf, &eee->transop);
     break;
 #endif
-<<<<<<< HEAD
   case N2N_TRANSFORM_ID_SPECK:
     rc = n2n_transop_speck_init(&eee->conf, &eee->transop);
     break;
-
-=======
->>>>>>> 27709c22
   default:
     rc = n2n_transop_null_init(&eee->conf, &eee->transop);
   }
